import { VSCodeButton, VSCodeLink } from "@vscode/webview-ui-toolkit/react"
import debounce from "debounce"
import { forwardRef, useCallback, useEffect, useImperativeHandle, useMemo, useRef, useState } from "react"
import { useDeepCompareEffect, useEvent, useMount } from "react-use"
import { Virtuoso, type VirtuosoHandle } from "react-virtuoso"
import styled from "styled-components"
import removeMd from "remove-markdown"
import { Trans } from "react-i18next"

import {
	ClineAsk,
	ClineMessage,
	ClineSayBrowserAction,
	ClineSayTool,
	ExtensionMessage,
} from "@roo/shared/ExtensionMessage"
import { McpServer, McpTool } from "@roo/shared/mcp"
import { findLast } from "@roo/shared/array"
import { combineApiRequests } from "@roo/shared/combineApiRequests"
import { combineCommandSequences } from "@roo/shared/combineCommandSequences"
import { getApiMetrics } from "@roo/shared/getApiMetrics"
import { AudioType } from "@roo/shared/WebviewMessage"
import { getAllModes } from "@roo/shared/modes"

import { useExtensionState } from "@src/context/ExtensionStateContext"
import { vscode } from "@src/utils/vscode"
import { normalizeApiConfiguration } from "@src/utils/normalizeApiConfiguration"
import { validateCommand } from "@src/utils/command-validation"
import { useAppTranslation } from "@src/i18n/TranslationContext"

import TelemetryBanner from "../common/TelemetryBanner"
import HistoryPreview from "../history/HistoryPreview"
<<<<<<< HEAD
// import RooHero from "../welcome/RooHero" kilocode_change
import { normalizeApiConfiguration } from "../settings/ApiOptions"
=======
import RooHero from "../welcome/RooHero"

>>>>>>> 702e5a5b
import Announcement from "./Announcement"
import BrowserSessionRow from "./BrowserSessionRow"
import ChatRow from "./ChatRow"
import ChatTextArea from "./ChatTextArea"
import TaskHeader from "./TaskHeader"
import AutoApproveMenu from "./AutoApproveMenu"
<<<<<<< HEAD
import BottomControls from "./BottomControls"
import { AudioType } from "../../../../src/shared/WebviewMessage"
import { validateCommand } from "../../utils/command-validation"
import { getAllModes } from "../../../../src/shared/modes"
import { useAppTranslation } from "@/i18n/TranslationContext"
import removeMd from "remove-markdown"
import { showSystemNotification } from "@/kilocode/helpers" // kilocode_change
import { Trans } from "react-i18next"
=======
import SystemPromptWarning from "./SystemPromptWarning"
>>>>>>> 702e5a5b

interface ChatViewProps {
	isHidden: boolean
	showAnnouncement: boolean
	hideAnnouncement: () => void
	showHistoryView: () => void
}

export interface ChatViewRef {
	acceptInput: () => void
	focusInput: () => void // kilocode_change
}

export const MAX_IMAGES_PER_MESSAGE = 20 // Anthropic limits to 20 images

const isMac = navigator.platform.toUpperCase().indexOf("MAC") >= 0

const ChatViewComponent: React.ForwardRefRenderFunction<ChatViewRef, ChatViewProps> = (
	{ isHidden, showAnnouncement, hideAnnouncement, showHistoryView },
	ref,
) => {
	const { t } = useAppTranslation()
	const modeShortcutText = `${isMac ? "⌘" : "Ctrl"} + . ${t("chat:forNextMode")}`
	const {
		version,
		clineMessages: messages,
		taskHistory,
		apiConfiguration,
		mcpServers,
		alwaysAllowBrowser,
		alwaysAllowReadOnly,
		alwaysAllowReadOnlyOutsideWorkspace,
		alwaysAllowWrite,
		alwaysAllowWriteOutsideWorkspace,
		alwaysAllowExecute,
		alwaysAllowMcp,
		allowedCommands,
		writeDelayMs,
		mode,
		setMode,
		autoApprovalEnabled,
		alwaysAllowModeSwitch,
		showAutoApproveMenu, // kilocode_change
		alwaysAllowSubtasks,
		customModes,
<<<<<<< HEAD
=======
		telemetrySetting,
		hasSystemPromptOverride,
>>>>>>> 702e5a5b
	} = useExtensionState()

	//const task = messages.length > 0 ? (messages[0].say === "task" ? messages[0] : undefined) : undefined) : undefined
	const task = useMemo(() => messages.at(0), [messages]) // leaving this less safe version here since if the first message is not a task, then the extension is in a bad state and needs to be debugged (see Cline.abort)
	const modifiedMessages = useMemo(() => combineApiRequests(combineCommandSequences(messages.slice(1))), [messages])
	// has to be after api_req_finished are all reduced into api_req_started messages
	const apiMetrics = useMemo(() => getApiMetrics(modifiedMessages), [modifiedMessages])

	const [inputValue, setInputValue] = useState("")
	const textAreaRef = useRef<HTMLTextAreaElement>(null)
	const [textAreaDisabled, setTextAreaDisabled] = useState(false)
	const [selectedImages, setSelectedImages] = useState<string[]>([])

	// we need to hold on to the ask because useEffect > lastMessage will always let us know when an ask comes in and handle it, but by the time handleMessage is called, the last message might not be the ask anymore (it could be a say that followed)
	const [clineAsk, setClineAsk] = useState<ClineAsk | undefined>(undefined)
	const [enableButtons, setEnableButtons] = useState<boolean>(false)
	const [primaryButtonText, setPrimaryButtonText] = useState<string | undefined>(undefined)
	const [secondaryButtonText, setSecondaryButtonText] = useState<string | undefined>(undefined)
	const [didClickCancel, setDidClickCancel] = useState(false)
	const virtuosoRef = useRef<VirtuosoHandle>(null)
	const [expandedRows, setExpandedRows] = useState<Record<number, boolean>>({})
	const scrollContainerRef = useRef<HTMLDivElement>(null)
	const disableAutoScrollRef = useRef(false)
	const [showScrollToBottom, setShowScrollToBottom] = useState(false)
	const [isAtBottom, setIsAtBottom] = useState(false)
	const lastTtsRef = useRef<string>("")
	const [wasStreaming, setWasStreaming] = useState<boolean>(false)
	const [showCheckpointWarning, setShowCheckpointWarning] = useState<boolean>(false)

	// UI layout depends on the last 2 messages
	// (since it relies on the content of these messages, we are deep comparing. i.e. the button state after hitting button sets enableButtons to false, and this effect otherwise would have to true again even if messages didn't change
	const lastMessage = useMemo(() => messages.at(-1), [messages])
	const secondLastMessage = useMemo(() => messages.at(-2), [messages])

	function playSound(audioType: AudioType) {
		vscode.postMessage({ type: "playSound", audioType })
	}

	function playTts(text: string) {
		vscode.postMessage({ type: "playTts", text })
	}

	useDeepCompareEffect(() => {
		// if last message is an ask, show user ask UI
		// if user finished a task, then start a new task with a new conversation history since in this moment that the extension is waiting for user response, the user could close the extension and the conversation history would be lost.
		// basically as long as a task is active, the conversation history will be persisted
		if (lastMessage) {
			switch (lastMessage.type) {
				case "ask":
					const isPartial = lastMessage.partial === true
					switch (lastMessage.ask) {
						case "api_req_failed":
							playSound("progress_loop")
							setTextAreaDisabled(true)
							setClineAsk("api_req_failed")
							setEnableButtons(true)
							setPrimaryButtonText(t("chat:retry.title"))
							setSecondaryButtonText(t("chat:startNewTask.title"))
							break
						case "mistake_limit_reached":
							playSound("progress_loop")
							setTextAreaDisabled(false)
							setClineAsk("mistake_limit_reached")
							setEnableButtons(true)
							setPrimaryButtonText(t("chat:proceedAnyways.title"))
							setSecondaryButtonText(t("chat:startNewTask.title"))
							break
						case "followup":
							setTextAreaDisabled(isPartial)
							setClineAsk("followup")
							// setting enable buttons to `false` would trigger a focus grab when
							// the text area is enabled which is undesirable.
							// We have no buttons for this tool, so no problem having them "enabled"
							// to workaround this issue.  See #1358.
							setEnableButtons(true)
							setPrimaryButtonText(undefined)
							setSecondaryButtonText(undefined)
							break
						case "tool":
							if (!isAutoApproved(lastMessage)) {
								playSound("notification")
								showSystemNotification(t("chat:notifications.toolRequest")) // kilocode_change
							}
							setTextAreaDisabled(isPartial)
							setClineAsk("tool")
							setEnableButtons(!isPartial)
							const tool = JSON.parse(lastMessage.text || "{}") as ClineSayTool
							switch (tool.tool) {
								case "editedExistingFile":
								case "appliedDiff":
								case "newFileCreated":
								case "insertContent":
									setPrimaryButtonText(t("chat:save.title"))
									setSecondaryButtonText(t("chat:reject.title"))
									break
								case "finishTask":
									setPrimaryButtonText(t("chat:completeSubtaskAndReturn"))
									setSecondaryButtonText(undefined)
									break
								default:
									setPrimaryButtonText(t("chat:approve.title"))
									setSecondaryButtonText(t("chat:reject.title"))
									break
							}
							break
						case "browser_action_launch":
							if (!isAutoApproved(lastMessage)) {
								playSound("notification")
								showSystemNotification(t("chat:notifications.browserAction")) // kilocode_change
							}
							setTextAreaDisabled(isPartial)
							setClineAsk("browser_action_launch")
							setEnableButtons(!isPartial)
							setPrimaryButtonText(t("chat:approve.title"))
							setSecondaryButtonText(t("chat:reject.title"))
							break
						case "command":
							if (!isAutoApproved(lastMessage)) {
								playSound("notification")
								showSystemNotification(t("chat:notifications.command")) // kilocode_change
							}
							setTextAreaDisabled(isPartial)
							setClineAsk("command")
							setEnableButtons(!isPartial)
							setPrimaryButtonText(t("chat:runCommand.title"))
							setSecondaryButtonText(t("chat:reject.title"))
							break
						case "command_output":
							setTextAreaDisabled(false)
							setClineAsk("command_output")
							setEnableButtons(true)
							setPrimaryButtonText(t("chat:proceedWhileRunning.title"))
							setSecondaryButtonText(undefined)
							break
						case "use_mcp_server":
							setTextAreaDisabled(isPartial)
							setClineAsk("use_mcp_server")
							setEnableButtons(!isPartial)
							setPrimaryButtonText(t("chat:approve.title"))
							setSecondaryButtonText(t("chat:reject.title"))
							break
						case "completion_result":
							// extension waiting for feedback. but we can just present a new task button
							playSound("celebration")
							setTextAreaDisabled(isPartial)
							setClineAsk("completion_result")
							setEnableButtons(!isPartial)
							setPrimaryButtonText(t("chat:startNewTask.title"))
							setSecondaryButtonText(undefined)
							break
						case "resume_task":
							setTextAreaDisabled(false)
							setClineAsk("resume_task")
							setEnableButtons(true)
							setPrimaryButtonText(t("chat:resumeTask.title"))
							setSecondaryButtonText(t("chat:terminate.title"))
							setDidClickCancel(false) // special case where we reset the cancel button state
							break
						case "resume_completed_task":
							setTextAreaDisabled(false)
							setClineAsk("resume_completed_task")
							setEnableButtons(true)
							setPrimaryButtonText(t("chat:startNewTask.title"))
							setSecondaryButtonText(undefined)
							setDidClickCancel(false)
							break
					}
					break
				case "say":
					// don't want to reset since there could be a "say" after an "ask" while ask is waiting for response
					switch (lastMessage.say) {
						case "api_req_retry_delayed":
							setTextAreaDisabled(true)
							break
						case "api_req_started":
							if (secondLastMessage?.ask === "command_output") {
								// if the last ask is a command_output, and we receive an api_req_started, then that means the command has finished and we don't need input from the user anymore (in every other case, the user has to interact with input field or buttons to continue, which does the following automatically)
								setInputValue("")
								setTextAreaDisabled(true)
								setSelectedImages([])
								setClineAsk(undefined)
								setEnableButtons(false)
							}
							break
						case "api_req_finished":
						case "task":
						case "error":
						case "text":
						case "browser_action":
						case "browser_action_result":
						case "command_output":
						case "mcp_server_request_started":
						case "mcp_server_response":
						case "completion_result":
						case "tool":
							break
					}
					break
			}
		} else {
			// this would get called after sending the first message, so we have to watch messages.length instead
			// No messages, so user has to submit a task
			// setTextAreaDisabled(false)
			// setClineAsk(undefined)
			// setPrimaryButtonText(undefined)
			// setSecondaryButtonText(undefined)
		}
	}, [lastMessage, secondLastMessage])

	useEffect(() => {
		if (messages.length === 0) {
			setTextAreaDisabled(false)
			setClineAsk(undefined)
			setEnableButtons(false)
			setPrimaryButtonText(undefined)
			setSecondaryButtonText(undefined)
		}
	}, [messages.length])

	useEffect(() => {
		setExpandedRows({})
	}, [task?.ts])

	const isStreaming = useMemo(() => {
		const isLastAsk = !!modifiedMessages.at(-1)?.ask // checking clineAsk isn't enough since messages effect may be called again for a tool for example, set clineAsk to its value, and if the next message is not an ask then it doesn't reset. This is likely due to how much more often we're updating messages as compared to before, and should be resolved with optimizations as it's likely a rendering bug. but as a final guard for now, the cancel button will show if the last message is not an ask
		const isToolCurrentlyAsking =
			isLastAsk && clineAsk !== undefined && enableButtons && primaryButtonText !== undefined
		if (isToolCurrentlyAsking) {
			return false
		}

		const isLastMessagePartial = modifiedMessages.at(-1)?.partial === true
		if (isLastMessagePartial) {
			return true
		} else {
			const lastApiReqStarted = findLast(modifiedMessages, (message) => message.say === "api_req_started")
			if (
				lastApiReqStarted &&
				lastApiReqStarted.text !== null &&
				lastApiReqStarted.text !== undefined &&
				lastApiReqStarted.say === "api_req_started"
			) {
				const cost = JSON.parse(lastApiReqStarted.text).cost
				if (cost === undefined) {
					// api request has not finished yet
					return true
				}
			}
		}

		return false
	}, [modifiedMessages, clineAsk, enableButtons, primaryButtonText])

	const handleChatReset = useCallback(() => {
		// Only reset message-specific state, preserving mode.
		setInputValue("")
		setTextAreaDisabled(true)
		setSelectedImages([])
		setClineAsk(undefined)
		setEnableButtons(false)
		// Do not reset mode here as it should persist.
		// setPrimaryButtonText(undefined)
		// setSecondaryButtonText(undefined)
		disableAutoScrollRef.current = false
	}, [])

	const handleSendMessage = useCallback(
		(text: string, images: string[]) => {
			text = text.trim()
			if (text || images.length > 0) {
				if (messages.length === 0) {
					vscode.postMessage({ type: "newTask", text, images })
				} else if (clineAsk) {
					switch (clineAsk) {
						case "followup":
						case "tool":
						case "browser_action_launch":
						case "command": // User can provide feedback to a tool or command use.
						case "command_output": // User can send input to command stdin.
						case "use_mcp_server":
						case "completion_result": // If this happens then the user has feedback for the completion result.
						case "resume_task":
						case "resume_completed_task":
						case "mistake_limit_reached":
							vscode.postMessage({ type: "askResponse", askResponse: "messageResponse", text, images })
							break
						// There is no other case that a textfield should be enabled.
					}
				}
				handleChatReset()
			}
		},
		[messages.length, clineAsk, handleChatReset],
	)

	const handleSetChatBoxMessage = useCallback(
		(text: string, images: string[]) => {
			// Avoid nested template literals by breaking down the logic
			let newValue = text
			if (inputValue !== "") {
				newValue = inputValue + " " + text
			}

			setInputValue(newValue)
			setSelectedImages([...selectedImages, ...images])
		},
		[inputValue, selectedImages],
	)

	const startNewTask = useCallback(() => {
		vscode.postMessage({ type: "clearTask" })
	}, [])

	/*
	This logic depends on the useEffect[messages] above to set clineAsk, after which buttons are shown and we then send an askResponse to the extension.
	*/
	const handlePrimaryButtonClick = useCallback(
		(text?: string, images?: string[]) => {
			const trimmedInput = text?.trim()
			switch (clineAsk) {
				case "api_req_failed":
				case "command":
				case "command_output":
				case "tool":
				case "browser_action_launch":
				case "use_mcp_server":
				case "resume_task":
				case "mistake_limit_reached":
					// Only send text/images if they exist
					if (trimmedInput || (images && images.length > 0)) {
						vscode.postMessage({
							type: "askResponse",
							askResponse: "yesButtonClicked",
							text: trimmedInput,
							images: images,
						})
					} else {
						vscode.postMessage({
							type: "askResponse",
							askResponse: "yesButtonClicked",
						})
					}
					// Clear input state after sending
					setInputValue("")
					setSelectedImages([])
					break
				case "completion_result":
				case "resume_completed_task":
					// extension waiting for feedback. but we can just present a new task button
					startNewTask()
					break
			}
			setTextAreaDisabled(true)
			setClineAsk(undefined)
			setEnableButtons(false)
		},
		[clineAsk, startNewTask],
	)

	const handleSecondaryButtonClick = useCallback(
		(text?: string, images?: string[]) => {
			const trimmedInput = text?.trim()
			if (isStreaming) {
				vscode.postMessage({ type: "cancelTask" })
				setDidClickCancel(true)
				return
			}

			switch (clineAsk) {
				case "api_req_failed":
				case "mistake_limit_reached":
				case "resume_task":
					startNewTask()
					break
				case "command":
				case "tool":
				case "browser_action_launch":
				case "use_mcp_server":
					// Only send text/images if they exist
					if (trimmedInput || (images && images.length > 0)) {
						vscode.postMessage({
							type: "askResponse",
							askResponse: "noButtonClicked",
							text: trimmedInput,
							images: images,
						})
					} else {
						// responds to the API with a "This operation failed" and lets it try again
						vscode.postMessage({
							type: "askResponse",
							askResponse: "noButtonClicked",
						})
					}
					// Clear input state after sending
					setInputValue("")
					setSelectedImages([])
					break
			}
			setTextAreaDisabled(true)
			setClineAsk(undefined)
			setEnableButtons(false)
		},
		[clineAsk, startNewTask, isStreaming],
	)

	const handleTaskCloseButtonClick = useCallback(() => {
		startNewTask()
	}, [startNewTask])

	const { selectedModelInfo } = useMemo(() => {
		return normalizeApiConfiguration(apiConfiguration)
	}, [apiConfiguration])

	const selectImages = useCallback(() => {
		vscode.postMessage({ type: "selectImages" })
	}, [])

	const shouldDisableImages =
		!selectedModelInfo.supportsImages || textAreaDisabled || selectedImages.length >= MAX_IMAGES_PER_MESSAGE

	const handleMessage = useCallback(
		(e: MessageEvent) => {
			const message: ExtensionMessage = e.data
			switch (message.type) {
				case "action":
					switch (message.action!) {
						case "didBecomeVisible":
							if (!isHidden && !textAreaDisabled && !enableButtons) {
								textAreaRef.current?.focus()
							}
							break
					}
					break
				case "selectedImages":
					const newImages = message.images ?? []
					if (newImages.length > 0) {
						setSelectedImages((prevImages) =>
							[...prevImages, ...newImages].slice(0, MAX_IMAGES_PER_MESSAGE),
						)
					}
					break
				case "invoke":
					switch (message.invoke!) {
						case "newChat":
							handleChatReset()
							break
						case "sendMessage":
							handleSendMessage(message.text ?? "", message.images ?? [])
							break
						case "setChatBoxMessage":
							handleSetChatBoxMessage(message.text ?? "", message.images ?? [])
							break
						case "primaryButtonClick":
							handlePrimaryButtonClick(message.text ?? "", message.images ?? [])
							break
						case "secondaryButtonClick":
							handleSecondaryButtonClick(message.text ?? "", message.images ?? [])
							break
					}
			}
			// textAreaRef.current is not explicitly required here since react gaurantees that ref will be stable across re-renders, and we're not using its value but its reference.
		},
		[
			isHidden,
			textAreaDisabled,
			enableButtons,
			handleChatReset,
			handleSendMessage,
			handleSetChatBoxMessage,
			handlePrimaryButtonClick,
			handleSecondaryButtonClick,
		],
	)

	useEvent("message", handleMessage)

	useMount(() => {
		// NOTE: the vscode window needs to be focused for this to work
		textAreaRef.current?.focus()
	})

	useEffect(() => {
		const timer = setTimeout(() => {
			if (!isHidden && !textAreaDisabled && !enableButtons) {
				textAreaRef.current?.focus()
			}
		}, 50)
		return () => {
			clearTimeout(timer)
		}
	}, [isHidden, textAreaDisabled, enableButtons])

	const visibleMessages = useMemo(() => {
		return modifiedMessages.filter((message) => {
			switch (message.ask) {
				case "completion_result":
					// don't show a chat row for a completion_result ask without text. This specific type of message only occurs if cline wants to execute a command as part of its completion result, in which case we interject the completion_result tool with the execute_command tool.
					if (message.text === "") {
						return false
					}
					break
				case "api_req_failed": // this message is used to update the latest api_req_started that the request failed
				case "resume_task":
				case "resume_completed_task":
					return false
			}
			switch (message.say) {
				case "api_req_finished": // combineApiRequests removes this from modifiedMessages anyways
				case "api_req_retried": // this message is used to update the latest api_req_started that the request was retried
				case "api_req_deleted": // aggregated api_req metrics from deleted messages
					return false
				case "api_req_retry_delayed":
					// Only show the retry message if it's the last message or the last messages is api_req_retry_delayed+resume_task
					const last1 = modifiedMessages.at(-1)
					const last2 = modifiedMessages.at(-2)
					if (last1?.ask === "resume_task" && last2 === message) {
						return true
					}
					return message === last1
				case "text":
					// Sometimes cline returns an empty text message, we don't want to render these. (We also use a say text for user messages, so in case they just sent images we still render that)
					if ((message.text ?? "") === "" && (message.images?.length ?? 0) === 0) {
						return false
					}
					break
				case "mcp_server_request_started":
					return false
			}
			return true
		})
	}, [modifiedMessages])

	const isReadOnlyToolAction = useCallback((message: ClineMessage | undefined) => {
		if (message?.type === "ask") {
			if (!message.text) {
				return true
			}
			const tool = JSON.parse(message.text)
			return [
				"readFile",
				"listFiles",
				"listFilesTopLevel",
				"listFilesRecursive",
				"listCodeDefinitionNames",
				"searchFiles",
			].includes(tool.tool)
		}
		return false
	}, [])

	const isWriteToolAction = useCallback((message: ClineMessage | undefined) => {
		if (message?.type === "ask") {
			if (!message.text) {
				return true
			}
			const tool = JSON.parse(message.text)
			return [
				"editedExistingFile",
				"appliedDiff",
				"newFileCreated",
				"searchAndReplace",
				"insertContent",
			].includes(tool.tool)
		}
		return false
	}, [])

	const isMcpToolAlwaysAllowed = useCallback(
		(message: ClineMessage | undefined) => {
			if (message?.type === "ask" && message.ask === "use_mcp_server") {
				if (!message.text) {
					return true
				}
				const mcpServerUse = JSON.parse(message.text) as { type: string; serverName: string; toolName: string }
				if (mcpServerUse.type === "use_mcp_tool") {
					const server = mcpServers?.find((s: McpServer) => s.name === mcpServerUse.serverName)
					const tool = server?.tools?.find((t: McpTool) => t.name === mcpServerUse.toolName)
					return tool?.alwaysAllow || false
				}
			}
			return false
		},
		[mcpServers],
	)

	// Check if a command message is allowed
	const isAllowedCommand = useCallback(
		(message: ClineMessage | undefined): boolean => {
			if (message?.type !== "ask") return false
			return validateCommand(message.text || "", allowedCommands || [])
		},
		[allowedCommands],
	)

	const isAutoApproved = useCallback(
		(message: ClineMessage | undefined) => {
			if (!autoApprovalEnabled || !message || message.type !== "ask") return false

			if (message.ask === "browser_action_launch") {
				return alwaysAllowBrowser
			}

			if (message.ask === "use_mcp_server") {
				return alwaysAllowMcp && isMcpToolAlwaysAllowed(message)
			}

			if (message.ask === "command") {
				return alwaysAllowExecute && isAllowedCommand(message)
			}

			// For read/write operations, check if it's outside workspace and if we have permission for that
			if (message.ask === "tool") {
				let tool: any = {}
				try {
					tool = JSON.parse(message.text || "{}")
				} catch (error) {
					console.error("Failed to parse tool:", error)
				}

				if (!tool) {
					return false
				}

				if (tool?.tool === "fetchInstructions") {
					if (tool.content === "create_mode") {
						return alwaysAllowModeSwitch
					}
					if (tool.content === "create_mcp_server") {
						return alwaysAllowMcp
					}
				}

				if (tool?.tool === "switchMode") {
					return alwaysAllowModeSwitch
				}

				if (["newTask", "finishTask"].includes(tool?.tool)) {
					return alwaysAllowSubtasks
				}

				const isOutsideWorkspace = !!tool.isOutsideWorkspace

				if (isReadOnlyToolAction(message)) {
					return alwaysAllowReadOnly && (!isOutsideWorkspace || alwaysAllowReadOnlyOutsideWorkspace)
				}

				if (isWriteToolAction(message)) {
					return alwaysAllowWrite && (!isOutsideWorkspace || alwaysAllowWriteOutsideWorkspace)
				}
			}

			return false
		},
		[
			autoApprovalEnabled,
			alwaysAllowBrowser,
			alwaysAllowReadOnly,
			alwaysAllowReadOnlyOutsideWorkspace,
			isReadOnlyToolAction,
			alwaysAllowWrite,
			alwaysAllowWriteOutsideWorkspace,
			isWriteToolAction,
			alwaysAllowExecute,
			isAllowedCommand,
			alwaysAllowMcp,
			isMcpToolAlwaysAllowed,
			alwaysAllowModeSwitch,
			alwaysAllowSubtasks,
		],
	)

	useEffect(() => {
		// this ensures the first message is not read, future user messages are labelled as user_feedback
		if (lastMessage && messages.length > 1) {
			//console.log(JSON.stringify(lastMessage))
			if (
				lastMessage.text && // has text
				(lastMessage.say === "text" || lastMessage.say === "completion_result") && // is a text message
				!lastMessage.partial && // not a partial message
				!lastMessage.text.startsWith("{") // not a json object
			) {
				let text = lastMessage?.text || ""
				const mermaidRegex = /```mermaid[\s\S]*?```/g
				// remove mermaid diagrams from text
				text = text.replace(mermaidRegex, "")
				// remove markdown from text
				text = removeMd(text)

				// ensure message is not a duplicate of last read message
				if (text !== lastTtsRef.current) {
					try {
						playTts(text)
						lastTtsRef.current = text
					} catch (error) {
						console.error("Failed to execute text-to-speech:", error)
					}
				}
			}
		}

		// Only execute when isStreaming changes from true to false
		if (wasStreaming && !isStreaming && lastMessage) {
			// Play appropriate sound based on lastMessage content
			if (lastMessage.type === "ask") {
				// Don't play sounds for auto-approved actions
				if (!isAutoApproved(lastMessage)) {
					switch (lastMessage.ask) {
						case "api_req_failed":
						case "mistake_limit_reached":
							playSound("progress_loop")
							break
						case "followup":
							if (!lastMessage.partial) {
								playSound("notification")
							}
							break
						case "tool":
						case "browser_action_launch":
						case "resume_task":
						case "use_mcp_server":
							playSound("notification")
							break
						case "completion_result":
						case "resume_completed_task":
							playSound("celebration")
							break
					}
				}
			}
		}
		// Update previous value
		setWasStreaming(isStreaming)
	}, [isStreaming, lastMessage, wasStreaming, isAutoApproved, messages.length])

	const isBrowserSessionMessage = (message: ClineMessage): boolean => {
		// which of visible messages are browser session messages, see above
		if (message.type === "ask") {
			return ["browser_action_launch"].includes(message.ask!)
		}
		if (message.type === "say") {
			return ["api_req_started", "text", "browser_action", "browser_action_result"].includes(message.say!)
		}
		return false
	}

	const groupedMessages = useMemo(() => {
		const result: (ClineMessage | ClineMessage[])[] = []
		let currentGroup: ClineMessage[] = []
		let isInBrowserSession = false

		const endBrowserSession = () => {
			if (currentGroup.length > 0) {
				result.push([...currentGroup])
				currentGroup = []
				isInBrowserSession = false
			}
		}

		visibleMessages.forEach((message) => {
			if (message.ask === "browser_action_launch") {
				// complete existing browser session if any
				endBrowserSession()
				// start new
				isInBrowserSession = true
				currentGroup.push(message)
			} else if (isInBrowserSession) {
				// end session if api_req_started is cancelled

				if (message.say === "api_req_started") {
					// get last api_req_started in currentGroup to check if it's cancelled. If it is then this api req is not part of the current browser session
					const lastApiReqStarted = [...currentGroup].reverse().find((m) => m.say === "api_req_started")
					if (lastApiReqStarted?.text !== null && lastApiReqStarted?.text !== undefined) {
						const info = JSON.parse(lastApiReqStarted.text)
						const isCancelled = info.cancelReason !== null && info.cancelReason !== undefined
						if (isCancelled) {
							endBrowserSession()
							result.push(message)
							return
						}
					}
				}

				if (isBrowserSessionMessage(message)) {
					currentGroup.push(message)

					// Check if this is a close action
					if (message.say === "browser_action") {
						const browserAction = JSON.parse(message.text || "{}") as ClineSayBrowserAction
						if (browserAction.action === "close") {
							endBrowserSession()
						}
					}
				} else {
					// complete existing browser session if any
					endBrowserSession()
					result.push(message)
				}
			} else {
				result.push(message)
			}
		})

		// Handle case where browser session is the last group
		if (currentGroup.length > 0) {
			result.push([...currentGroup])
		}

		return result
	}, [visibleMessages])

	// scrolling

	const scrollToBottomSmooth = useMemo(
		() =>
			debounce(
				() => {
					virtuosoRef.current?.scrollTo({
						top: Number.MAX_SAFE_INTEGER,
						behavior: "smooth",
					})
				},
				10,
				{ immediate: true },
			),
		[],
	)

	const scrollToBottomAuto = useCallback(() => {
		virtuosoRef.current?.scrollTo({
			top: Number.MAX_SAFE_INTEGER,
			behavior: "auto", // instant causes crash
		})
	}, [])

	// scroll when user toggles certain rows
	const toggleRowExpansion = useCallback(
		(ts: number) => {
			const isCollapsing = expandedRows[ts] ?? false
			const lastGroup = groupedMessages.at(-1)
			const isLast = Array.isArray(lastGroup) ? lastGroup[0].ts === ts : lastGroup?.ts === ts
			const secondToLastGroup = groupedMessages.at(-2)
			const isSecondToLast = Array.isArray(secondToLastGroup)
				? secondToLastGroup[0].ts === ts
				: secondToLastGroup?.ts === ts

			const isLastCollapsedApiReq =
				isLast &&
				!Array.isArray(lastGroup) && // Make sure it's not a browser session group
				lastGroup?.say === "api_req_started" &&
				!expandedRows[lastGroup.ts]

			setExpandedRows((prev) => ({
				...prev,
				[ts]: !prev[ts],
			}))

			// disable auto scroll when user expands row
			if (!isCollapsing) {
				disableAutoScrollRef.current = true
			}

			if (isCollapsing && isAtBottom) {
				const timer = setTimeout(() => {
					scrollToBottomAuto()
				}, 0)
				return () => clearTimeout(timer)
			} else if (isLast || isSecondToLast) {
				if (isCollapsing) {
					if (isSecondToLast && !isLastCollapsedApiReq) {
						return
					}
					const timer = setTimeout(() => {
						scrollToBottomAuto()
					}, 0)
					return () => clearTimeout(timer)
				} else {
					const timer = setTimeout(() => {
						virtuosoRef.current?.scrollToIndex({
							index: groupedMessages.length - (isLast ? 1 : 2),
							align: "start",
						})
					}, 0)
					return () => clearTimeout(timer)
				}
			}
		},
		[groupedMessages, expandedRows, scrollToBottomAuto, isAtBottom],
	)

	const handleRowHeightChange = useCallback(
		(isTaller: boolean) => {
			if (!disableAutoScrollRef.current) {
				if (isTaller) {
					scrollToBottomSmooth()
				} else {
					setTimeout(() => {
						scrollToBottomAuto()
					}, 0)
				}
			}
		},
		[scrollToBottomSmooth, scrollToBottomAuto],
	)

	useEffect(() => {
		if (!disableAutoScrollRef.current) {
			setTimeout(() => {
				scrollToBottomSmooth()
			}, 50)
			// return () => clearTimeout(timer) // dont cleanup since if visibleMessages.length changes it cancels.
		}
	}, [groupedMessages.length, scrollToBottomSmooth])

	const handleWheel = useCallback((event: Event) => {
		const wheelEvent = event as WheelEvent
		if (wheelEvent.deltaY && wheelEvent.deltaY < 0) {
			if (scrollContainerRef.current?.contains(wheelEvent.target as Node)) {
				// user scrolled up
				disableAutoScrollRef.current = true
			}
		}
	}, [])
	useEvent("wheel", handleWheel, window, { passive: true }) // passive improves scrolling performance

	// Effect to handle showing the checkpoint warning after a delay
	useEffect(() => {
		// Only show the warning when there's a task but no visible messages yet
		if (task && modifiedMessages.length === 0 && !isStreaming) {
			const timer = setTimeout(() => {
				setShowCheckpointWarning(true)
			}, 5000) // 5 seconds

			return () => clearTimeout(timer)
		}
	}, [task, modifiedMessages.length, isStreaming])

	// Effect to hide the checkpoint warning when messages appear
	useEffect(() => {
		if (modifiedMessages.length > 0 || isStreaming) {
			setShowCheckpointWarning(false)
		}
	}, [modifiedMessages.length, isStreaming])

	// Checkpoint warning component
	const CheckpointWarningMessage = useCallback(
		() => (
			<div className="flex items-center p-3 my-3 bg-vscode-inputValidation-warningBackground border border-vscode-inputValidation-warningBorder rounded">
				<span className="codicon codicon-loading codicon-modifier-spin mr-2" />
				<span className="text-vscode-foreground">
					<Trans
						i18nKey="chat:checkpoint.initializingWarning"
						components={{
							settingsLink: (
								<VSCodeLink
									href="#"
									onClick={(e) => {
										e.preventDefault()
										window.postMessage(
											{
												type: "action",
												action: "settingsButtonClicked",
												values: { section: "checkpoints" },
											},
											"*",
										)
									}}
									className="inline px-0.5"
								/>
							),
						}}
					/>
				</span>
			</div>
		),
		[],
	)

	const placeholderText = task ? t("chat:typeMessage") : t("chat:typeTask")

	const itemContent = useCallback(
		(index: number, messageOrGroup: ClineMessage | ClineMessage[]) => {
			// browser session group
			if (Array.isArray(messageOrGroup)) {
				return (
					<BrowserSessionRow
						messages={messageOrGroup}
						isLast={index === groupedMessages.length - 1}
						lastModifiedMessage={modifiedMessages.at(-1)}
						onHeightChange={handleRowHeightChange}
						isStreaming={isStreaming}
						// Pass handlers for each message in the group
						isExpanded={(messageTs: number) => expandedRows[messageTs] ?? false}
						onToggleExpand={(messageTs: number) => {
							setExpandedRows((prev) => ({
								...prev,
								[messageTs]: !prev[messageTs],
							}))
						}}
					/>
				)
			}

			// regular message
			return (
				<ChatRow
					key={messageOrGroup.ts}
					message={messageOrGroup}
					isExpanded={expandedRows[messageOrGroup.ts] || false}
					onToggleExpand={() => toggleRowExpansion(messageOrGroup.ts)}
					lastModifiedMessage={modifiedMessages.at(-1)}
					isLast={index === groupedMessages.length - 1}
					onHeightChange={handleRowHeightChange}
					isStreaming={isStreaming}
					onSuggestionClick={(answer: string, event?: React.MouseEvent) => {
						if (event?.shiftKey) {
							// Always append to existing text, don't overwrite
							setInputValue((currentValue) => {
								return currentValue !== "" ? `${currentValue} \n${answer}` : answer
							})
						} else {
							handleSendMessage(answer, [])
						}
					}}
				/>
			)
		},
		[
			expandedRows,
			modifiedMessages,
			groupedMessages.length,
			handleRowHeightChange,
			isStreaming,
			toggleRowExpansion,
			handleSendMessage,
		],
	)

	useEffect(() => {
		// Only proceed if we have an ask and buttons are enabled
		if (!clineAsk || !enableButtons) return

		const autoApprove = async () => {
			if (isAutoApproved(lastMessage)) {
				// Add delay for write operations
				if (lastMessage?.ask === "tool" && isWriteToolAction(lastMessage)) {
					await new Promise((resolve) => setTimeout(resolve, writeDelayMs))
				}
				handlePrimaryButtonClick()
			}
		}
		autoApprove()
	}, [
		clineAsk,
		enableButtons,
		handlePrimaryButtonClick,
		alwaysAllowBrowser,
		alwaysAllowReadOnly,
		alwaysAllowReadOnlyOutsideWorkspace,
		alwaysAllowWrite,
		alwaysAllowWriteOutsideWorkspace,
		alwaysAllowExecute,
		alwaysAllowMcp,
		messages,
		allowedCommands,
		mcpServers,
		isAutoApproved,
		lastMessage,
		writeDelayMs,
		isWriteToolAction,
	])

	// Function to handle mode switching
	const switchToNextMode = useCallback(() => {
		const allModes = getAllModes(customModes)
		const currentModeIndex = allModes.findIndex((m) => m.slug === mode)
		const nextModeIndex = (currentModeIndex + 1) % allModes.length
		// Update local state and notify extension to sync mode change
		setMode(allModes[nextModeIndex].slug)
		vscode.postMessage({
			type: "mode",
			text: allModes[nextModeIndex].slug,
		})
	}, [mode, setMode, customModes])

	// Add keyboard event handler
	const handleKeyDown = useCallback(
		(event: KeyboardEvent) => {
			// Check for Command + . (period)
			if ((event.metaKey || event.ctrlKey) && event.key === ".") {
				event.preventDefault() // Prevent default browser behavior
				switchToNextMode()
			}
		},
		[switchToNextMode],
	)

	// Add event listener
	useEffect(() => {
		window.addEventListener("keydown", handleKeyDown)
		return () => {
			window.removeEventListener("keydown", handleKeyDown)
		}
	}, [handleKeyDown])

	useImperativeHandle(ref, () => ({
		acceptInput: () => {
			if (enableButtons && primaryButtonText) {
				handlePrimaryButtonClick(inputValue, selectedImages)
			} else if (!textAreaDisabled && (inputValue.trim() || selectedImages.length > 0)) {
				handleSendMessage(inputValue, selectedImages)
			}
		},
		// kilocode_change start
		focusInput: () => {
			if (textAreaRef.current) {
				textAreaRef.current.focus()
			}
		},
		// kilocode_change end
	}))

	return (
		<div
			style={{
				position: "fixed",
				top: 0,
				left: 0,
				right: 0,
				bottom: 0,
				display: isHidden ? "none" : "flex",
				flexDirection: "column",
				overflow: "hidden",
			}}>
			{task ? (
				<>
					<TaskHeader
						task={task}
						tokensIn={apiMetrics.totalTokensIn}
						tokensOut={apiMetrics.totalTokensOut}
						doesModelSupportPromptCache={selectedModelInfo.supportsPromptCache}
						cacheWrites={apiMetrics.totalCacheWrites}
						cacheReads={apiMetrics.totalCacheReads}
						totalCost={apiMetrics.totalCost}
						contextTokens={apiMetrics.contextTokens}
						onClose={handleTaskCloseButtonClick}
					/>

					{/* System prompt override warning */}
					{hasSystemPromptOverride && (
						<div className="px-3">
							<SystemPromptWarning />
						</div>
					)}

					{/* Checkpoint warning message */}
					{showCheckpointWarning && (
						<div className="px-3">
							<CheckpointWarningMessage />
						</div>
					)}
				</>
			) : (
				<div
					style={{
						flex: "1 1 0", // flex-grow: 1, flex-shrink: 1, flex-basis: 0
						minHeight: 0,
						overflowY: "auto",
						display: "flex",
						flexDirection: "column",
						paddingBottom: "10px",
					}}>
					{showAnnouncement && <Announcement version={version} hideAnnouncement={hideAnnouncement} />}

					{/* <RooHero /> kilocode_change: disable */}
					{taskHistory.length > 0 && <HistoryPreview showHistoryView={showHistoryView} />}
				</div>
			)}

			{/*
			// Flex layout explanation:
			// 1. Content div above uses flex: "1 1 0" to:
			//    - Grow to fill available space (flex-grow: 1)
			//    - Shrink when AutoApproveMenu needs space (flex-shrink: 1)
			//    - Start from zero size (flex-basis: 0) to ensure proper distribution
			//    minHeight: 0 allows it to shrink below its content height
			//
			// 2. AutoApproveMenu uses flex: "0 1 auto" to:
			//    - Not grow beyond its content (flex-grow: 0)
			//    - Shrink when viewport is small (flex-shrink: 1)
			//    - Use its content size as basis (flex-basis: auto)
			//    This ensures it takes its natural height when there's space
			//    but becomes scrollable when the viewport is too small
			*/}
			{/* kilocode_change: added settings toggle for this */}
			{!task && showAutoApproveMenu && (
				<AutoApproveMenu
					style={{
						marginBottom: -2,
						flex: "0 1 auto", // flex-grow: 0, flex-shrink: 1, flex-basis: auto
						minHeight: 0,
					}}
				/>
			)}

			{task && (
				<>
					<div style={{ flexGrow: 1, display: "flex" }} ref={scrollContainerRef}>
						<Virtuoso
							ref={virtuosoRef}
							key={task.ts} // trick to make sure virtuoso re-renders when task changes, and we use initialTopMostItemIndex to start at the bottom
							className="scrollable"
							style={{
								flexGrow: 1,
								overflowY: "scroll", // always show scrollbar
							}}
							components={{
								Footer: () => <div style={{ height: 5 }} />, // Add empty padding at the bottom
							}}
							// increasing top by 3_000 to prevent jumping around when user collapses a row
							increaseViewportBy={{ top: 3_000, bottom: Number.MAX_SAFE_INTEGER }} // hack to make sure the last message is always rendered to get truly perfect scroll to bottom animation when new messages are added (Number.MAX_SAFE_INTEGER is safe for arithmetic operations, which is all virtuoso uses this value for in src/sizeRangeSystem.ts)
							data={groupedMessages} // messages is the raw format returned by extension, modifiedMessages is the manipulated structure that combines certain messages of related type, and visibleMessages is the filtered structure that removes messages that should not be rendered
							itemContent={itemContent}
							atBottomStateChange={(isAtBottom) => {
								setIsAtBottom(isAtBottom)
								if (isAtBottom) {
									disableAutoScrollRef.current = false
								}
								setShowScrollToBottom(disableAutoScrollRef.current && !isAtBottom)
							}}
							atBottomThreshold={10} // anything lower causes issues with followOutput
							initialTopMostItemIndex={groupedMessages.length - 1}
						/>
					</div>
					{/* kilocode_change: added settings toggle for this */}
					{showAutoApproveMenu && <AutoApproveMenu />}
					{showScrollToBottom ? (
						<div
							style={{
								display: "flex",
								padding: "10px 15px 0px 15px",
							}}>
							<ScrollToBottomButton
								onClick={() => {
									scrollToBottomSmooth()
									disableAutoScrollRef.current = false
								}}
								title={t("chat:scrollToBottom")}>
								<span className="codicon codicon-chevron-down" style={{ fontSize: "18px" }}></span>
							</ScrollToBottomButton>
						</div>
					) : (
						<div
							style={{
								opacity:
									primaryButtonText || secondaryButtonText || isStreaming
										? enableButtons || (isStreaming && !didClickCancel)
											? 1
											: 0.5
										: 0,
								display: "flex",
								padding: `${primaryButtonText || secondaryButtonText || isStreaming ? "10" : "0"}px 15px 0px 15px`,
							}}>
							{primaryButtonText && !isStreaming && (
								<VSCodeButton
									appearance="primary"
									disabled={!enableButtons}
									style={{
										flex: secondaryButtonText ? 1 : 2,
										marginRight: secondaryButtonText ? "6px" : "0",
									}}
									title={
										primaryButtonText === t("chat:retry.title")
											? t("chat:retry.tooltip")
											: primaryButtonText === t("chat:save.title")
												? t("chat:save.tooltip")
												: primaryButtonText === t("chat:approve.title")
													? t("chat:approve.tooltip")
													: primaryButtonText === t("chat:runCommand.title")
														? t("chat:runCommand.tooltip")
														: primaryButtonText === t("chat:startNewTask.title")
															? t("chat:startNewTask.tooltip")
															: primaryButtonText === t("chat:resumeTask.title")
																? t("chat:resumeTask.tooltip")
																: primaryButtonText === t("chat:proceedAnyways.title")
																	? t("chat:proceedAnyways.tooltip")
																	: primaryButtonText ===
																		  t("chat:proceedWhileRunning.title")
																		? t("chat:proceedWhileRunning.tooltip")
																		: undefined
									}
									onClick={(e) => handlePrimaryButtonClick(inputValue, selectedImages)}>
									{primaryButtonText}
								</VSCodeButton>
							)}
							{(secondaryButtonText || isStreaming) && (
								<VSCodeButton
									appearance="secondary"
									disabled={!enableButtons && !(isStreaming && !didClickCancel)}
									style={{
										flex: isStreaming ? 2 : 1,
										marginLeft: isStreaming ? 0 : "6px",
									}}
									title={
										isStreaming
											? t("chat:cancel.tooltip")
											: secondaryButtonText === t("chat:startNewTask.title")
												? t("chat:startNewTask.tooltip")
												: secondaryButtonText === t("chat:reject.title")
													? t("chat:reject.tooltip")
													: secondaryButtonText === t("chat:terminate.title")
														? t("chat:terminate.tooltip")
														: undefined
									}
									onClick={(e) => handleSecondaryButtonClick(inputValue, selectedImages)}>
									{isStreaming ? t("chat:cancel.title") : secondaryButtonText}
								</VSCodeButton>
							)}
						</div>
					)}
				</>
			)}

			<ChatTextArea
				ref={textAreaRef}
				inputValue={inputValue}
				setInputValue={setInputValue}
				textAreaDisabled={textAreaDisabled}
				selectApiConfigDisabled={textAreaDisabled && clineAsk !== "api_req_failed"}
				placeholderText={placeholderText}
				selectedImages={selectedImages}
				setSelectedImages={setSelectedImages}
				onSend={() => handleSendMessage(inputValue, selectedImages)}
				onSelectImages={selectImages}
				shouldDisableImages={shouldDisableImages}
				onHeightChange={() => {
					if (isAtBottom) {
						scrollToBottomAuto()
					}
				}}
				mode={mode}
				setMode={setMode}
				modeShortcutText={modeShortcutText}
			/>
			<BottomControls />
			<div id="roo-portal" />
		</div>
	)
}

const ChatView = forwardRef(ChatViewComponent)

const ScrollToBottomButton = styled.div`
	background-color: color-mix(in srgb, var(--vscode-toolbar-hoverBackground) 55%, transparent);
	border-radius: 3px;
	overflow: hidden;
	cursor: pointer;
	display: flex;
	justify-content: center;
	align-items: center;
	flex: 1;
	height: 25px;

	&:hover {
		background-color: color-mix(in srgb, var(--vscode-toolbar-hoverBackground) 90%, transparent);
	}

	&:active {
		background-color: color-mix(in srgb, var(--vscode-toolbar-hoverBackground) 70%, transparent);
	}
`

export default ChatView<|MERGE_RESOLUTION|>--- conflicted
+++ resolved
@@ -28,33 +28,18 @@
 import { validateCommand } from "@src/utils/command-validation"
 import { useAppTranslation } from "@src/i18n/TranslationContext"
 
-import TelemetryBanner from "../common/TelemetryBanner"
 import HistoryPreview from "../history/HistoryPreview"
-<<<<<<< HEAD
-// import RooHero from "../welcome/RooHero" kilocode_change
-import { normalizeApiConfiguration } from "../settings/ApiOptions"
-=======
-import RooHero from "../welcome/RooHero"
-
->>>>>>> 702e5a5b
+// import RooHero from "../welcome/RooHero" // kilocode_change
+
 import Announcement from "./Announcement"
 import BrowserSessionRow from "./BrowserSessionRow"
 import ChatRow from "./ChatRow"
 import ChatTextArea from "./ChatTextArea"
 import TaskHeader from "./TaskHeader"
 import AutoApproveMenu from "./AutoApproveMenu"
-<<<<<<< HEAD
-import BottomControls from "./BottomControls"
-import { AudioType } from "../../../../src/shared/WebviewMessage"
-import { validateCommand } from "../../utils/command-validation"
-import { getAllModes } from "../../../../src/shared/modes"
-import { useAppTranslation } from "@/i18n/TranslationContext"
-import removeMd from "remove-markdown"
+import BottomControls from "./BottomControls" // kilocode_change
+import SystemPromptWarning from "./SystemPromptWarning"
 import { showSystemNotification } from "@/kilocode/helpers" // kilocode_change
-import { Trans } from "react-i18next"
-=======
-import SystemPromptWarning from "./SystemPromptWarning"
->>>>>>> 702e5a5b
 
 interface ChatViewProps {
 	isHidden: boolean
@@ -100,11 +85,7 @@
 		showAutoApproveMenu, // kilocode_change
 		alwaysAllowSubtasks,
 		customModes,
-<<<<<<< HEAD
-=======
-		telemetrySetting,
 		hasSystemPromptOverride,
->>>>>>> 702e5a5b
 	} = useExtensionState()
 
 	//const task = messages.length > 0 ? (messages[0].say === "task" ? messages[0] : undefined) : undefined) : undefined
