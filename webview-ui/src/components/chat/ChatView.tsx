--- conflicted
+++ resolved
@@ -56,16 +56,12 @@
 import { showSystemNotification } from "@/kilocode/helpers" // kilocode_change
 // import ProfileViolationWarning from "./ProfileViolationWarning" kilocode_change: unused
 import { CheckpointWarning } from "./CheckpointWarning"
-<<<<<<< HEAD
 import { IdeaSuggestionsBox } from "../kilocode/chat/IdeaSuggestionsBox" // kilocode_change
 import { KilocodeNotifications } from "../kilocode/KilocodeNotifications" // kilocode_change
-import { getLatestTodo } from "@roo/todo"
-import { buildDocLink } from "@/utils/docLinks"
-=======
 import QueuedMessages from "./QueuedMessages"
 import { getLatestTodo } from "@roo/todo"
 import { QueuedMessage } from "@roo-code/types"
->>>>>>> 1695c83c
+import { buildDocLink } from "@/utils/docLinks"
 
 export interface ChatViewProps {
 	isHidden: boolean
@@ -611,36 +607,6 @@
 							markFollowUpAsAnswered()
 						}
 
-<<<<<<< HEAD
-					// Use clineAskRef.current
-					switch (
-						clineAskRef.current // Use clineAskRef.current
-					) {
-						case "followup":
-						case "tool":
-						case "browser_action_launch":
-						case "command": // User can provide feedback to a tool or command use.
-						case "command_output": // User can send input to command stdin.
-						case "use_mcp_server":
-						case "completion_result": // If this happens then the user has feedback for the completion result.
-						case "resume_task":
-						case "resume_completed_task":
-						case "mistake_limit_reached":
-						case "report_bug":
-							vscode.postMessage({ type: "askResponse", askResponse: "messageResponse", text, images })
-							break
-						// kilocode_change start
-						case "condense":
-							vscode.postMessage({
-								type: "askResponse",
-								askResponse: "messageResponse",
-								text,
-								images,
-							})
-							break
-						// kilocode_change end
-						// There is no other case that a textfield should be enabled.
-=======
 						// Use clineAskRef.current
 						switch (
 							clineAskRef.current // Use clineAskRef.current
@@ -662,12 +628,29 @@
 									images,
 								})
 								break
+							// kilocode_change start
+							case "report_bug":
+								vscode.postMessage({
+									type: "askResponse",
+									askResponse: "messageResponse",
+									text,
+									images,
+								})
+								break
+							case "condense":
+								vscode.postMessage({
+									type: "askResponse",
+									askResponse: "messageResponse",
+									text,
+									images,
+								})
+								break
+							// kilocode_change end
 							// There is no other case that a textfield should be enabled.
 						}
 					} else {
 						// This is a new message in an ongoing task.
 						vscode.postMessage({ type: "askResponse", askResponse: "messageResponse", text, images })
->>>>>>> 1695c83c
 					}
 
 					handleChatReset()
