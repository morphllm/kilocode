import { memo, useRef, useState } from "react"
import { useWindowSize } from "react-use"
import { useTranslation } from "react-i18next"
import { VSCodeBadge } from "@vscode/webview-ui-toolkit/react"
import { CloudUpload, CloudDownload, FoldVertical } from "lucide-react"
import { validateSlashCommand } from "@/utils/slash-commands"

import type { ClineMessage } from "@roo-code/types"

import { getModelMaxOutputTokens } from "@roo/api"

import { formatLargeNumber } from "@src/utils/format"
import { cn } from "@src/lib/utils"
import { Button, StandardTooltip } from "@src/components/ui"
import { useExtensionState } from "@src/context/ExtensionStateContext"
import { useSelectedModel } from "@/components/ui/hooks/useSelectedModel"

import Thumbnails from "../common/Thumbnails"

import { TaskActions } from "./TaskActions"
import { ShareButton } from "./ShareButton"
import { ContextWindowProgress } from "./ContextWindowProgress"
import { TaskTimeline } from "./TaskTimeline"
import { mentionRegexGlobal } from "@roo/context-mentions"

import { vscode } from "@/utils/vscode" // kilocode_change: pull slash commands from Cline

export interface TaskHeaderProps {
	task: ClineMessage
	tokensIn: number
	tokensOut: number
	cacheWrites?: number
	cacheReads?: number
	totalCost: number
	contextTokens: number
	buttonsDisabled: boolean
	handleCondenseContext: (taskId: string) => void
	onClose: () => void
	// kilocode_change start
	groupedMessages: (ClineMessage | ClineMessage[])[]
	onMessageClick?: (index: number) => void
	isTaskActive?: boolean
	// kilocode_change end
}

const TaskHeader = ({
	task,
	tokensIn,
	tokensOut,
<<<<<<< HEAD
	// doesModelSupportPromptCache, // kilocode_change
=======
>>>>>>> db07ff56
	cacheWrites,
	cacheReads,
	totalCost,
	contextTokens,
	buttonsDisabled,
	handleCondenseContext,
	onClose,
	// kilocode_change start
	groupedMessages,
	onMessageClick,
	isTaskActive = false,
	// kilocode_change end
}: TaskHeaderProps) => {
	const { t } = useTranslation()
	const { showTaskTimeline } = useExtensionState() // kilocode_change
	const { apiConfiguration, currentTaskItem, customModes } = useExtensionState()
	const { id: modelId, info: model } = useSelectedModel(apiConfiguration)
	const [isTaskExpanded, setIsTaskExpanded] = useState(false)

	const textContainerRef = useRef<HTMLDivElement>(null)
	const textRef = useRef<HTMLDivElement>(null)
	const contextWindow = model?.contextWindow || 1

	const { width: windowWidth } = useWindowSize()

	const condenseButton = (
		<StandardTooltip content={t("chat:task.condenseContext")}>
			<button
				disabled={buttonsDisabled}
				onClick={() => currentTaskItem && handleCondenseContext(currentTaskItem.id)}
				className="shrink-0 min-h-[20px] min-w-[20px] p-[2px] cursor-pointer disabled:cursor-not-allowed opacity-85 hover:opacity-100 bg-transparent border-none rounded-md">
				<FoldVertical size={16} />
			</button>
		</StandardTooltip>
	)

	return (
		<div className="py-2 px-3">
			<div
				className={cn(
					"rounded-xs p-2.5 flex flex-col relative z-1 border",
					isTaskExpanded
						? "border-vscode-panel-border text-vscode-foreground"
						: "border-vscode-panel-border/80 text-vscode-foreground/80",
				)}>
				<div className="flex justify-between items-center gap-2">
					<div
						className="flex items-center cursor-pointer -ml-0.5 select-none grow min-w-0"
						onClick={() => setIsTaskExpanded(!isTaskExpanded)}>
						<div className="flex items-center shrink-0">
							<span className={`codicon codicon-chevron-${isTaskExpanded ? "down" : "right"}`}></span>
						</div>
						<div className="ml-1.5 whitespace-nowrap overflow-hidden text-ellipsis grow min-w-0">
							<span className="font-bold">
								{t("chat:task.title")}
								{!isTaskExpanded && ":"}
							</span>
							{/* kilocode_change: pull slash commands from Cline */}
							{!isTaskExpanded && (
								<span style={{ marginLeft: 4 }}>{highlightText(task.text, false, customModes)}</span>
							)}
						</div>
					</div>
					<StandardTooltip content={t("chat:task.closeAndStart")}>
						<Button variant="ghost" size="icon" onClick={onClose} className="shrink-0 w-5 h-5">
							<span className="codicon codicon-close" />
						</Button>
					</StandardTooltip>
				</div>
				{/* Collapsed state: Track context and cost if we have any */}
				{!isTaskExpanded && contextWindow > 0 && (
<<<<<<< HEAD
					// kilocode_change start
					<div className={`w-full flex flex-col gap-1 h-auto`}>
						{showTaskTimeline && (
							<TaskTimeline
								groupedMessages={groupedMessages}
								onMessageClick={onMessageClick}
								isTaskActive={isTaskActive}
							/>
						)}
						{/* kilocode_change end */}

						<div className="flex flex-row items-center gap-1">
							<ContextWindowProgress
								contextWindow={contextWindow}
								contextTokens={contextTokens || 0}
								maxTokens={
									model
										? getModelMaxOutputTokens({ modelId, model, settings: apiConfiguration })
										: undefined
								}
							/>
							{condenseButton}
							{!!totalCost && <VSCodeBadge>${totalCost.toFixed(2)}</VSCodeBadge>}
						</div>
=======
					<div className={`w-full flex flex-row items-center gap-1 h-auto`}>
						<ContextWindowProgress
							contextWindow={contextWindow}
							contextTokens={contextTokens || 0}
							maxTokens={
								model
									? getModelMaxOutputTokens({ modelId, model, settings: apiConfiguration })
									: undefined
							}
						/>
						{condenseButton}
						<ShareButton item={currentTaskItem} disabled={buttonsDisabled} />
						{!!totalCost && <VSCodeBadge>${totalCost.toFixed(2)}</VSCodeBadge>}
>>>>>>> db07ff56
					</div>
				)}
				{/* Expanded state: Show task text and images */}
				{isTaskExpanded && (
					<>
						<div
							ref={textContainerRef}
							className="-mt-0.5 text-vscode-font-size overflow-y-auto break-words break-anywhere relative">
							<div
								ref={textRef}
								className="overflow-auto max-h-80 whitespace-pre-wrap break-words break-anywhere"
								style={{
									display: "-webkit-box",
									WebkitLineClamp: "unset",
									WebkitBoxOrient: "vertical",
								}}>
								{/* kilocode_change: pull slash commands from Cline */}
								{highlightText(task.text, false, customModes)}
							</div>
						</div>
						{task.images && task.images.length > 0 && <Thumbnails images={task.images} />}

						{/* kilocode_change start */}
						{showTaskTimeline && (
							<TaskTimeline
								groupedMessages={groupedMessages}
								onMessageClick={onMessageClick}
								isTaskActive={isTaskActive}
							/>
						)}
						{/* kilocode_change end */}

						<div className="flex flex-col gap-1">
							{isTaskExpanded && contextWindow > 0 && (
								<div
									className={`w-full flex ${windowWidth < 400 ? "flex-col" : "flex-row"} gap-1 h-auto`}>
									<div className="flex items-center gap-1 flex-shrink-0">
										<span className="font-bold" data-testid="context-window-label">
											{t("chat:task.contextWindow")}
										</span>
									</div>
									<ContextWindowProgress
										contextWindow={contextWindow}
										contextTokens={contextTokens || 0}
										maxTokens={
											model
												? getModelMaxOutputTokens({
														modelId,
														model,
														settings: apiConfiguration,
													})
												: undefined
										}
									/>
									{condenseButton}
								</div>
							)}
							<div className="flex justify-between items-center h-[20px]">
								<div className="flex items-center gap-1 flex-wrap">
									<span className="font-bold">{t("chat:task.tokens")}</span>
									{typeof tokensIn === "number" && tokensIn > 0 && (
										<span className="flex items-center gap-0.5">
											<i className="codicon codicon-arrow-up text-xs font-bold" />
											{formatLargeNumber(tokensIn)}
										</span>
									)}
									{typeof tokensOut === "number" && tokensOut > 0 && (
										<span className="flex items-center gap-0.5">
											<i className="codicon codicon-arrow-down text-xs font-bold" />
											{formatLargeNumber(tokensOut)}
										</span>
									)}
								</div>
								{!totalCost && <TaskActions item={currentTaskItem} buttonsDisabled={buttonsDisabled} />}
							</div>

<<<<<<< HEAD
							{/*kilocode_change: doesModelSupportPromptCache check removed*/}
=======
>>>>>>> db07ff56
							{((typeof cacheReads === "number" && cacheReads > 0) ||
								(typeof cacheWrites === "number" && cacheWrites > 0)) && (
								<div className="flex items-center gap-1 flex-wrap h-[20px]">
									<span className="font-bold">{t("chat:task.cache")}</span>
									{typeof cacheWrites === "number" && cacheWrites > 0 && (
										<span className="flex items-center gap-0.5">
											<CloudUpload size={16} />
											{formatLargeNumber(cacheWrites)}
										</span>
									)}
									{typeof cacheReads === "number" && cacheReads > 0 && (
										<span className="flex items-center gap-0.5">
											<CloudDownload size={16} />
											{formatLargeNumber(cacheReads)}
										</span>
									)}
								</div>
							)}

							{!!totalCost && (
								<div className="flex justify-between items-center h-[20px]">
									<div className="flex items-center gap-1">
										<span className="font-bold">{t("chat:task.apiCost")}</span>
										<span>${totalCost?.toFixed(2)}</span>
									</div>
									<TaskActions item={currentTaskItem} buttonsDisabled={buttonsDisabled} />
								</div>
							)}
						</div>
					</>
				)}
			</div>
		</div>
	)
}

// kilocode_change start: pull slash commands from Cline

/**
 * Highlights slash-command in this text if it exists
 */
const highlightSlashCommands = (text: string, withShadow = true, customModes?: any[]) => {
	const match = text.match(/^\s*\/([a-zA-Z0-9_-]+)(\s*|$)/)
	if (!match) {
		return text
	}

	const commandName = match[1]
	const validationResult = validateSlashCommand(commandName, customModes)

	if (!validationResult || validationResult !== "full") {
		return text
	}

	const commandEndIndex = match[0].length
	const beforeCommand = text.substring(0, text.indexOf("/"))
	const afterCommand = match[2] + text.substring(commandEndIndex)

	return [
		beforeCommand,
		<span
			key="slashCommand"
			className={withShadow ? "mention-context-highlight-with-shadow" : "mention-context-highlight"}>
			/{commandName}
		</span>,
		afterCommand,
	]
}

/**
 * Highlights & formats all mentions inside this text
 */
export const highlightMentions = (text: string, withShadow = true) => {
	const parts = text.split(mentionRegexGlobal)

	return parts.map((part, index) => {
		if (index % 2 === 0) {
			// This is regular text
			return part
		} else {
			// This is a mention
			return (
				<span
					key={index}
					className={withShadow ? "mention-context-highlight-with-shadow" : "mention-context-highlight"}
					style={{ cursor: "pointer" }}
					onClick={() => vscode.postMessage({ type: "openMention", text: part })}>
					@{part}
				</span>
			)
		}
	})
}

/**
 * Handles parsing both mentions and slash-commands
 */
export const highlightText = (text?: string, withShadow = true, customModes?: any[]) => {
	if (!text) {
		return text
	}

	const resultWithSlashHighlighting = highlightSlashCommands(text, withShadow, customModes)

	if (resultWithSlashHighlighting === text) {
		// no highlighting done
		return highlightMentions(resultWithSlashHighlighting, withShadow)
	}

	if (Array.isArray(resultWithSlashHighlighting) && resultWithSlashHighlighting.length === 3) {
		const [beforeCommand, commandElement, afterCommand] = resultWithSlashHighlighting as [
			string,
			JSX.Element,
			string,
		]

		return [beforeCommand, commandElement, ...highlightMentions(afterCommand, withShadow)]
	}

	return [text]
}

// kilocode_change start: pull slash commands from Cline

export default memo(TaskHeader)<|MERGE_RESOLUTION|>--- conflicted
+++ resolved
@@ -47,10 +47,6 @@
 	task,
 	tokensIn,
 	tokensOut,
-<<<<<<< HEAD
-	// doesModelSupportPromptCache, // kilocode_change
-=======
->>>>>>> db07ff56
 	cacheWrites,
 	cacheReads,
 	totalCost,
@@ -122,7 +118,6 @@
 				</div>
 				{/* Collapsed state: Track context and cost if we have any */}
 				{!isTaskExpanded && contextWindow > 0 && (
-<<<<<<< HEAD
 					// kilocode_change start
 					<div className={`w-full flex flex-col gap-1 h-auto`}>
 						{showTaskTimeline && (
@@ -145,23 +140,9 @@
 								}
 							/>
 							{condenseButton}
+							<ShareButton item={currentTaskItem} disabled={buttonsDisabled} />
 							{!!totalCost && <VSCodeBadge>${totalCost.toFixed(2)}</VSCodeBadge>}
 						</div>
-=======
-					<div className={`w-full flex flex-row items-center gap-1 h-auto`}>
-						<ContextWindowProgress
-							contextWindow={contextWindow}
-							contextTokens={contextTokens || 0}
-							maxTokens={
-								model
-									? getModelMaxOutputTokens({ modelId, model, settings: apiConfiguration })
-									: undefined
-							}
-						/>
-						{condenseButton}
-						<ShareButton item={currentTaskItem} disabled={buttonsDisabled} />
-						{!!totalCost && <VSCodeBadge>${totalCost.toFixed(2)}</VSCodeBadge>}
->>>>>>> db07ff56
 					</div>
 				)}
 				{/* Expanded state: Show task text and images */}
@@ -238,10 +219,6 @@
 								{!totalCost && <TaskActions item={currentTaskItem} buttonsDisabled={buttonsDisabled} />}
 							</div>
 
-<<<<<<< HEAD
-							{/*kilocode_change: doesModelSupportPromptCache check removed*/}
-=======
->>>>>>> db07ff56
 							{((typeof cacheReads === "number" && cacheReads > 0) ||
 								(typeof cacheWrites === "number" && cacheWrites > 0)) && (
 								<div className="flex items-center gap-1 flex-wrap h-[20px]">
