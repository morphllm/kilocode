import React, { Fragment, memo, useCallback, useEffect, useMemo, useState } from "react" // kilocode_change Fragment
import { convertHeadersToObject } from "./utils/headers"
import { useDebounce } from "react-use"
import { VSCodeLink } from "@vscode/webview-ui-toolkit/react"
import { ExternalLinkIcon } from "@radix-ui/react-icons"

import {
	type ProviderName,
	type ProviderSettings,
	DEFAULT_CONSECUTIVE_MISTAKE_LIMIT,
	openRouterDefaultModelId,
	requestyDefaultModelId,
	glamaDefaultModelId,
	unboundDefaultModelId,
	litellmDefaultModelId,
	openAiNativeDefaultModelId,
	anthropicDefaultModelId,
	doubaoDefaultModelId,
	claudeCodeDefaultModelId,
	geminiDefaultModelId,
	geminiCliDefaultModelId,
	deepSeekDefaultModelId,
	moonshotDefaultModelId,
	mistralDefaultModelId,
	xaiDefaultModelId,
	groqDefaultModelId,
	cerebrasDefaultModelId,
	chutesDefaultModelId,
	bedrockDefaultModelId,
	vertexDefaultModelId,
	kilocodeDefaultModelId,
	sambaNovaDefaultModelId,
	internationalZAiDefaultModelId,
	mainlandZAiDefaultModelId,
	fireworksDefaultModelId,
	qwenCodeDefaultModelId,
} from "@roo-code/types"

import { vscode } from "@src/utils/vscode"
import { validateApiConfigurationExcludingModelErrors, getModelValidationError } from "@src/utils/validate"
import { useAppTranslation } from "@src/i18n/TranslationContext"
import { useRouterModels } from "@src/components/ui/hooks/useRouterModels"
import { useSelectedModel } from "@src/components/ui/hooks/useSelectedModel"
import { useExtensionState } from "@src/context/ExtensionStateContext"
import {
	useOpenRouterModelProviders,
	OPENROUTER_DEFAULT_PROVIDER_NAME,
} from "@src/components/ui/hooks/useOpenRouterModelProviders"
import { filterModels } from "./utils/organizationFilters"
import {
	Select,
	SelectTrigger,
	SelectValue,
	SelectContent,
	SelectItem,
	// SearchableSelect, // kilocode_change
	SelectSeparator,
	Collapsible,
	CollapsibleTrigger,
	CollapsibleContent,
} from "@src/components/ui"

import {
	Anthropic,
	Bedrock,
	Cerebras,
	Chutes,
	ClaudeCode,
	DeepSeek,
	Doubao,
	Gemini,
	GeminiCli,
	Glama,
	Groq,
	HuggingFace,
	LMStudio,
	LiteLLM,
	Mistral,
	Moonshot,
	Ollama,
	OpenAI,
	OpenAICompatible,
	OpenRouter,
	Requesty,
	QwenCode,
	SambaNova,
	Unbound,
	Vertex,
	VSCodeLM,
	XAI,
	// kilocode_change start
	VirtualQuotaFallbackProvider,
	// kilocode_change end
	ZAi,
	Fireworks,
} from "./providers"

import { MODELS_BY_PROVIDER, PROVIDERS } from "./constants"
import { inputEventTransform, noTransform } from "./transforms"
// import { ModelPicker } from "./ModelPicker" // kilocode_change
import { ModelInfoView } from "./ModelInfoView"
import { ApiErrorMessage } from "./ApiErrorMessage"
import { ThinkingBudget } from "./ThinkingBudget"
import { Verbosity } from "./Verbosity"
import { DiffSettingsControl } from "./DiffSettingsControl"
import { TodoListSettingsControl } from "./TodoListSettingsControl"
import { TemperatureControl } from "./TemperatureControl"
import { RateLimitSecondsControl } from "./RateLimitSecondsControl"
import { ConsecutiveMistakeLimitControl } from "./ConsecutiveMistakeLimitControl"
import { BedrockCustomArn } from "./providers/BedrockCustomArn"
import { KiloCode } from "../kilocode/settings/providers/KiloCode" // kilocode_change
import { KiloCodeAdvanced } from "../kilocode/settings/providers/KiloCodeAdvanced" // kilocode_change
import { buildDocLink } from "@src/utils/docLinks"

export interface ApiOptionsProps {
	uriScheme: string | undefined
	uiKind: string | undefined // kilocode_change
	apiConfiguration: ProviderSettings
	setApiConfigurationField: <K extends keyof ProviderSettings>(field: K, value: ProviderSettings[K]) => void
	fromWelcomeView?: boolean
	errorMessage: string | undefined
	setErrorMessage: React.Dispatch<React.SetStateAction<string | undefined>>
	hideKiloCodeButton?: boolean // kilocode_change
	currentApiConfigName?: string // kilocode_change
}

const ApiOptions = ({
	uriScheme,
	uiKind, // kilocode_change
	apiConfiguration,
	setApiConfigurationField,
	fromWelcomeView,
	errorMessage,
	setErrorMessage,
	hideKiloCodeButton = false,
	currentApiConfigName, // kilocode_change
}: ApiOptionsProps) => {
	const { t } = useAppTranslation()
	const { organizationAllowList } = useExtensionState()

	const [customHeaders, setCustomHeaders] = useState<[string, string][]>(() => {
		const headers = apiConfiguration?.openAiHeaders || {}
		return Object.entries(headers)
	})

	useEffect(() => {
		const propHeaders = apiConfiguration?.openAiHeaders || {}

		if (JSON.stringify(customHeaders) !== JSON.stringify(Object.entries(propHeaders))) {
			setCustomHeaders(Object.entries(propHeaders))
		}
	}, [apiConfiguration?.openAiHeaders, customHeaders])

	// Helper to convert array of tuples to object (filtering out empty keys).

	// Debounced effect to update the main configuration when local
	// customHeaders state stabilizes.
	useDebounce(
		() => {
			const currentConfigHeaders = apiConfiguration?.openAiHeaders || {}
			const newHeadersObject = convertHeadersToObject(customHeaders)

			// Only update if the processed object is different from the current config.
			if (JSON.stringify(currentConfigHeaders) !== JSON.stringify(newHeadersObject)) {
				setApiConfigurationField("openAiHeaders", newHeadersObject)
			}
		},
		300,
		[customHeaders, apiConfiguration?.openAiHeaders, setApiConfigurationField],
	)

	const [isDescriptionExpanded, setIsDescriptionExpanded] = useState(false)
	const [isAdvancedSettingsOpen, setIsAdvancedSettingsOpen] = useState(false)

	const handleInputChange = useCallback(
		<K extends keyof ProviderSettings, E>(
			field: K,
			transform: (event: E) => ProviderSettings[K] = inputEventTransform,
		) =>
			(event: E | Event) => {
				setApiConfigurationField(field, transform(event as E))
			},
		[setApiConfigurationField],
	)

	const {
		provider: selectedProvider,
		id: selectedModelId,
		info: selectedModelInfo,
	} = useSelectedModel(apiConfiguration)

	// kilocode_change start: queryKey
	const { data: routerModels, refetch: refetchRouterModels } = useRouterModels({
		openRouterBaseUrl: apiConfiguration?.openRouterBaseUrl,
		openRouterApiKey: apiConfiguration?.openRouterApiKey,
	})
	// kilocode_change end

	const { data: openRouterModelProviders } = useOpenRouterModelProviders(
		apiConfiguration?.openRouterModelId,
		apiConfiguration?.openRouterBaseUrl,
		apiConfiguration?.openRouterApiKey,
		{
			enabled:
				!!apiConfiguration?.openRouterModelId &&
				routerModels?.openrouter &&
				Object.keys(routerModels.openrouter).length > 1 &&
				apiConfiguration.openRouterModelId in routerModels.openrouter,
		},
	)

	// Update `apiModelId` whenever `selectedModelId` changes.
	useEffect(() => {
		if (selectedModelId && apiConfiguration.apiModelId !== selectedModelId) {
			setApiConfigurationField("apiModelId", selectedModelId)
		}
	}, [selectedModelId, setApiConfigurationField, apiConfiguration.apiModelId])

	// Debounced refresh model updates, only executed 250ms after the user
	// stops typing.
	useDebounce(
		() => {
			if (selectedProvider === "openai") {
				// Use our custom headers state to build the headers object.
				const headerObject = convertHeadersToObject(customHeaders)

				vscode.postMessage({
					type: "requestOpenAiModels",
					values: {
						baseUrl: apiConfiguration?.openAiBaseUrl,
						apiKey: apiConfiguration?.openAiApiKey,
						customHeaders: {}, // Reserved for any additional headers
						openAiHeaders: headerObject,
					},
				})
			} else if (selectedProvider === "ollama") {
				vscode.postMessage({ type: "requestOllamaModels" })
			} else if (selectedProvider === "lmstudio") {
				vscode.postMessage({ type: "requestLmStudioModels" })
			} else if (selectedProvider === "vscode-lm") {
				vscode.postMessage({ type: "requestVsCodeLmModels" })
			} else if (selectedProvider === "litellm") {
				vscode.postMessage({ type: "requestRouterModels" })
			}
		},
		250,
		[
			selectedProvider,
			apiConfiguration?.requestyApiKey,
			apiConfiguration?.openAiBaseUrl,
			apiConfiguration?.openAiApiKey,
			apiConfiguration?.ollamaBaseUrl,
			apiConfiguration?.lmStudioBaseUrl,
			apiConfiguration?.litellmBaseUrl,
			apiConfiguration?.litellmApiKey,
			customHeaders,
		],
	)

	useEffect(() => {
		const apiValidationResult = validateApiConfigurationExcludingModelErrors(
			apiConfiguration,
			routerModels,
			organizationAllowList,
		)
		setErrorMessage(apiValidationResult)
	}, [apiConfiguration, routerModels, organizationAllowList, setErrorMessage])

	const selectedProviderModels = useMemo(() => {
		const models = MODELS_BY_PROVIDER[selectedProvider]
		if (!models) return []

		const filteredModels = filterModels(models, selectedProvider, organizationAllowList)

		const modelOptions = filteredModels
			? Object.keys(filteredModels).map((modelId) => ({
					value: modelId,
					label: modelId,
				}))
			: []

		return modelOptions
	}, [selectedProvider, organizationAllowList])

	const onProviderChange = useCallback(
		(value: ProviderName) => {
			setApiConfigurationField("apiProvider", value)

			// It would be much easier to have a single attribute that stores
			// the modelId, but we have a separate attribute for each of
			// OpenRouter, Glama, Unbound, and Requesty.
			// If you switch to one of these providers and the corresponding
			// modelId is not set then you immediately end up in an error state.
			// To address that we set the modelId to the default value for th
			// provider if it's not already set.
			const validateAndResetModel = (
				modelId: string | undefined,
				field: keyof ProviderSettings,
				defaultValue?: string,
			) => {
				// in case we haven't set a default value for a provider
				if (!defaultValue) return

				// only set default if no model is set, but don't reset invalid models
				// let users see and decide what to do with invalid model selections
				const shouldSetDefault = !modelId

				if (shouldSetDefault) {
					setApiConfigurationField(field, defaultValue)
				}
			}

			// Define a mapping object that associates each provider with its model configuration
			const PROVIDER_MODEL_CONFIG: Partial<
				Record<
					ProviderName,
					{
						field: keyof ProviderSettings
						default?: string
					}
				>
			> = {
				openrouter: { field: "openRouterModelId", default: openRouterDefaultModelId },
				glama: { field: "glamaModelId", default: glamaDefaultModelId },
				unbound: { field: "unboundModelId", default: unboundDefaultModelId },
				requesty: { field: "requestyModelId", default: requestyDefaultModelId },
				litellm: { field: "litellmModelId", default: litellmDefaultModelId },
				anthropic: { field: "apiModelId", default: anthropicDefaultModelId },
				cerebras: { field: "apiModelId", default: cerebrasDefaultModelId },
				"claude-code": { field: "apiModelId", default: claudeCodeDefaultModelId },
				"openai-native": { field: "apiModelId", default: openAiNativeDefaultModelId },
				gemini: { field: "apiModelId", default: geminiDefaultModelId },
				deepseek: { field: "apiModelId", default: deepSeekDefaultModelId },
				doubao: { field: "apiModelId", default: doubaoDefaultModelId },
				moonshot: { field: "apiModelId", default: moonshotDefaultModelId },
				mistral: { field: "apiModelId", default: mistralDefaultModelId },
				xai: { field: "apiModelId", default: xaiDefaultModelId },
				groq: { field: "apiModelId", default: groqDefaultModelId },
				chutes: { field: "apiModelId", default: chutesDefaultModelId },
				bedrock: { field: "apiModelId", default: bedrockDefaultModelId },
				vertex: { field: "apiModelId", default: vertexDefaultModelId },
				sambanova: { field: "apiModelId", default: sambaNovaDefaultModelId },
				zai: {
					field: "apiModelId",
					default:
						apiConfiguration.zaiApiLine === "china"
							? mainlandZAiDefaultModelId
							: internationalZAiDefaultModelId,
				},
				fireworks: { field: "apiModelId", default: fireworksDefaultModelId },
				openai: { field: "openAiModelId" },
				ollama: { field: "ollamaModelId" },
				lmstudio: { field: "lmStudioModelId" },
				// kilocode_change start
				kilocode: { field: "kilocodeModel", default: kilocodeDefaultModelId },
				"gemini-cli": { field: "apiModelId", default: geminiCliDefaultModelId },
				// kilocode_change end
				"qwen-code": { field: "apiModelId", default: qwenCodeDefaultModelId },
			}

			const config = PROVIDER_MODEL_CONFIG[value]
			if (config) {
				validateAndResetModel(
					apiConfiguration[config.field] as string | undefined,
					config.field,
					config.default,
				)
			}
		},
		[setApiConfigurationField, apiConfiguration],
	)

	const modelValidationError = useMemo(() => {
		return getModelValidationError(apiConfiguration, routerModels, organizationAllowList)
	}, [apiConfiguration, routerModels, organizationAllowList])

	const docs = useMemo(() => {
		const provider = PROVIDERS.find(({ value }) => value === selectedProvider)
		const name = provider?.label

		if (!name) {
			return undefined
		}

		// kilocode_change start
		// Providers that don't have documentation pages yet
		const excludedProviders = [
			"gemini-cli",
			"moonshot",
			"chutes",
			"cerebras",
			"virtual-quota-fallback",
			"litellm",
			"zai",
<<<<<<< HEAD
			"bigmodel",
			"qwen-code",
=======
>>>>>>> 5ab2adc4
		]

		// Skip documentation link when the provider is excluded because documentation is not available
		if (excludedProviders.includes(selectedProvider)) {
			return undefined
		}
		// kilocode_change end

		// Get the URL slug - use custom mapping if available, otherwise use the provider key.
		const slugs: Record<string, string> = {
			"openai-native": "openai",
			openai: "openai-compatible",
		}

		const slug = slugs[selectedProvider] || selectedProvider
		return {
			url: buildDocLink(`providers/${slug}`, "provider_docs"),
			name,
		}
	}, [selectedProvider])

	return (
		<div className="flex flex-col gap-3">
			<div className="flex flex-col gap-1 relative">
				<div className="flex justify-between items-center">
					<label className="block font-medium mb-1">{t("settings:providers.apiProvider")}</label>
					{docs && (
						<div className="text-xs text-vscode-descriptionForeground">
							<VSCodeLink href={docs.url} className="hover:text-vscode-foreground" target="_blank">
								{t("settings:providers.providerDocumentation", { provider: docs.name })}
							</VSCodeLink>
						</div>
					)}
				</div>
				<Select value={selectedProvider} onValueChange={(value) => onProviderChange(value as ProviderName)}>
					<SelectTrigger className="w-full">
						<SelectValue placeholder={t("settings:common.select")} />
					</SelectTrigger>
					<SelectContent>
						{/*  kilocode_change start: separator */}
						{PROVIDERS.map(({ value, label }, i) => (
							<Fragment key={value}>
								<SelectItem value={value}>{label}</SelectItem>
								{i === 0 ? <SelectSeparator /> : null}
							</Fragment>
						))}
						{/*  kilocode_change end */}
					</SelectContent>
				</Select>
			</div>

			{errorMessage && <ApiErrorMessage errorMessage={errorMessage} />}

			{/* kilocode_change start */}
			{selectedProvider === "kilocode" && (
				<KiloCode
					apiConfiguration={apiConfiguration}
					setApiConfigurationField={setApiConfigurationField}
					hideKiloCodeButton={hideKiloCodeButton}
					currentApiConfigName={currentApiConfigName}
					routerModels={routerModels}
					organizationAllowList={organizationAllowList}
					uriScheme={uriScheme}
					uiKind={uiKind}
				/>
			)}
			{/* kilocode_change end */}

			{selectedProvider === "openrouter" && (
				<OpenRouter
					apiConfiguration={apiConfiguration}
					setApiConfigurationField={setApiConfigurationField}
					routerModels={routerModels}
					selectedModelId={selectedModelId}
					uriScheme={uriScheme}
					fromWelcomeView={fromWelcomeView}
					organizationAllowList={organizationAllowList}
					modelValidationError={modelValidationError}
				/>
			)}

			{selectedProvider === "requesty" && (
				<Requesty
					apiConfiguration={apiConfiguration}
					setApiConfigurationField={setApiConfigurationField}
					routerModels={routerModels}
					refetchRouterModels={refetchRouterModels}
					organizationAllowList={organizationAllowList}
					modelValidationError={modelValidationError}
				/>
			)}

			{selectedProvider === "glama" && (
				<Glama
					apiConfiguration={apiConfiguration}
					setApiConfigurationField={setApiConfigurationField}
					routerModels={routerModels}
					uriScheme={uriScheme}
					organizationAllowList={organizationAllowList}
					modelValidationError={modelValidationError}
				/>
			)}

			{selectedProvider === "unbound" && (
				<Unbound
					apiConfiguration={apiConfiguration}
					setApiConfigurationField={setApiConfigurationField}
					routerModels={routerModels}
					organizationAllowList={organizationAllowList}
					modelValidationError={modelValidationError}
				/>
			)}

			{selectedProvider === "anthropic" && (
				<Anthropic apiConfiguration={apiConfiguration} setApiConfigurationField={setApiConfigurationField} />
			)}

			{selectedProvider === "claude-code" && (
				<ClaudeCode apiConfiguration={apiConfiguration} setApiConfigurationField={setApiConfigurationField} />
			)}

			{selectedProvider === "openai-native" && (
				<OpenAI apiConfiguration={apiConfiguration} setApiConfigurationField={setApiConfigurationField} />
			)}

			{selectedProvider === "mistral" && (
				<Mistral apiConfiguration={apiConfiguration} setApiConfigurationField={setApiConfigurationField} />
			)}

			{selectedProvider === "bedrock" && (
				<Bedrock
					apiConfiguration={apiConfiguration}
					setApiConfigurationField={setApiConfigurationField}
					selectedModelInfo={selectedModelInfo}
				/>
			)}

			{selectedProvider === "vertex" && (
				<Vertex apiConfiguration={apiConfiguration} setApiConfigurationField={setApiConfigurationField} />
			)}

			{selectedProvider === "gemini" && (
				<Gemini
					apiConfiguration={apiConfiguration}
					setApiConfigurationField={setApiConfigurationField}
					fromWelcomeView={fromWelcomeView}
				/>
			)}

			{selectedProvider === "openai" && (
				<OpenAICompatible
					apiConfiguration={apiConfiguration}
					setApiConfigurationField={setApiConfigurationField}
					organizationAllowList={organizationAllowList}
					modelValidationError={modelValidationError}
				/>
			)}

			{selectedProvider === "lmstudio" && (
				<LMStudio apiConfiguration={apiConfiguration} setApiConfigurationField={setApiConfigurationField} />
			)}

			{selectedProvider === "deepseek" && (
				<DeepSeek apiConfiguration={apiConfiguration} setApiConfigurationField={setApiConfigurationField} />
			)}

			{selectedProvider === "doubao" && (
				<Doubao apiConfiguration={apiConfiguration} setApiConfigurationField={setApiConfigurationField} />
			)}

			{selectedProvider === "moonshot" && (
				<Moonshot apiConfiguration={apiConfiguration} setApiConfigurationField={setApiConfigurationField} />
			)}

			{selectedProvider === "vscode-lm" && (
				<VSCodeLM apiConfiguration={apiConfiguration} setApiConfigurationField={setApiConfigurationField} />
			)}

			{selectedProvider === "ollama" && (
				<Ollama apiConfiguration={apiConfiguration} setApiConfigurationField={setApiConfigurationField} />
			)}

			{selectedProvider === "xai" && (
				<XAI apiConfiguration={apiConfiguration} setApiConfigurationField={setApiConfigurationField} />
			)}

			{selectedProvider === "groq" && (
				<Groq apiConfiguration={apiConfiguration} setApiConfigurationField={setApiConfigurationField} />
			)}

			{selectedProvider === "huggingface" && (
				<HuggingFace apiConfiguration={apiConfiguration} setApiConfigurationField={setApiConfigurationField} />
			)}

			{selectedProvider === "cerebras" && (
				<Cerebras apiConfiguration={apiConfiguration} setApiConfigurationField={setApiConfigurationField} />
			)}

			{selectedProvider === "chutes" && (
				<Chutes apiConfiguration={apiConfiguration} setApiConfigurationField={setApiConfigurationField} />
			)}

			{selectedProvider === "qwen-code" && (
				<QwenCode apiConfiguration={apiConfiguration} setApiConfigurationField={setApiConfigurationField} />
			)}

			{/* kilocode_change start */}

			{selectedProvider === "gemini-cli" && (
				<GeminiCli apiConfiguration={apiConfiguration} setApiConfigurationField={setApiConfigurationField} />
			)}

			{selectedProvider === "virtual-quota-fallback" && (
				<VirtualQuotaFallbackProvider
					apiConfiguration={apiConfiguration}
					setApiConfigurationField={setApiConfigurationField}
				/>
			)}
			{/* kilocode_change end */}

			{selectedProvider === "litellm" && (
				<LiteLLM
					apiConfiguration={apiConfiguration}
					setApiConfigurationField={setApiConfigurationField}
					organizationAllowList={organizationAllowList}
					modelValidationError={modelValidationError}
				/>
			)}

			{selectedProvider === "sambanova" && (
				<SambaNova apiConfiguration={apiConfiguration} setApiConfigurationField={setApiConfigurationField} />
			)}

			{selectedProvider === "zai" && (
				<ZAi apiConfiguration={apiConfiguration} setApiConfigurationField={setApiConfigurationField} />
			)}

			{selectedProvider === "human-relay" && (
				<>
					<div className="text-sm text-vscode-descriptionForeground">
						{t("settings:providers.humanRelay.description")}
					</div>
					<div className="text-sm text-vscode-descriptionForeground">
						{t("settings:providers.humanRelay.instructions")}
					</div>
				</>
			)}

			{selectedProvider === "fireworks" && (
				<Fireworks apiConfiguration={apiConfiguration} setApiConfigurationField={setApiConfigurationField} />
			)}

			{selectedProviderModels.length > 0 && (
				<>
					<div>
						<label className="block font-medium mb-1">{t("settings:providers.model")}</label>
						<Select
							value={selectedModelId === "custom-arn" ? "custom-arn" : selectedModelId}
							onValueChange={(value) => {
								setApiConfigurationField("apiModelId", value)

								// Clear custom ARN if not using custom ARN option.
								if (value !== "custom-arn" && selectedProvider === "bedrock") {
									setApiConfigurationField("awsCustomArn", "")
								}
							}}>
							<SelectTrigger className="w-full">
								<SelectValue placeholder={t("settings:common.select")} />
							</SelectTrigger>
							<SelectContent>
								{selectedProviderModels.map((option) => (
									<SelectItem key={option.value} value={option.value}>
										{option.label}
									</SelectItem>
								))}
								{selectedProvider === "bedrock" && (
									<SelectItem value="custom-arn">{t("settings:labels.useCustomArn")}</SelectItem>
								)}
							</SelectContent>
						</Select>
					</div>

					{selectedProvider === "bedrock" && selectedModelId === "custom-arn" && (
						<BedrockCustomArn
							apiConfiguration={apiConfiguration}
							setApiConfigurationField={setApiConfigurationField}
						/>
					)}

					<ModelInfoView
						apiProvider={selectedProvider}
						selectedModelId={selectedModelId}
						modelInfo={selectedModelInfo}
						isDescriptionExpanded={isDescriptionExpanded}
						setIsDescriptionExpanded={setIsDescriptionExpanded}
					/>
				</>
			)}

			<ThinkingBudget
				key={`${selectedProvider}-${selectedModelId}`}
				apiConfiguration={apiConfiguration}
				setApiConfigurationField={setApiConfigurationField}
				modelInfo={selectedModelInfo}
			/>

			<Verbosity
				apiConfiguration={apiConfiguration}
				setApiConfigurationField={setApiConfigurationField}
				modelInfo={selectedModelInfo}
			/>

			{!fromWelcomeView && (
				<Collapsible open={isAdvancedSettingsOpen} onOpenChange={setIsAdvancedSettingsOpen}>
					<CollapsibleTrigger className="flex items-center gap-1 w-full cursor-pointer hover:opacity-80 mb-2">
						<span className={`codicon codicon-chevron-${isAdvancedSettingsOpen ? "down" : "right"}`}></span>
						<span className="font-medium">{t("settings:advancedSettings.title")}</span>
					</CollapsibleTrigger>
					<CollapsibleContent className="space-y-3">
						<TodoListSettingsControl
							todoListEnabled={apiConfiguration.todoListEnabled}
							onChange={(field, value) => setApiConfigurationField(field, value)}
						/>
						<DiffSettingsControl
							diffEnabled={apiConfiguration.diffEnabled}
							fuzzyMatchThreshold={apiConfiguration.fuzzyMatchThreshold}
							onChange={(field, value) => setApiConfigurationField(field, value)}
						/>
						<TemperatureControl
							value={apiConfiguration.modelTemperature}
							onChange={handleInputChange("modelTemperature", noTransform)}
							maxValue={2}
						/>
						<RateLimitSecondsControl
							value={apiConfiguration.rateLimitSeconds || 0}
							onChange={(value) => setApiConfigurationField("rateLimitSeconds", value)}
						/>
						<ConsecutiveMistakeLimitControl
							value={
								apiConfiguration.consecutiveMistakeLimit !== undefined
									? apiConfiguration.consecutiveMistakeLimit
									: DEFAULT_CONSECUTIVE_MISTAKE_LIMIT
							}
							onChange={(value) => setApiConfigurationField("consecutiveMistakeLimit", value)}
						/>
						{/* kilocode_change start */}
						{selectedProvider === "kilocode" && (
							<KiloCodeAdvanced
								apiConfiguration={apiConfiguration}
								setApiConfigurationField={setApiConfigurationField}
								routerModels={routerModels}
							/>
						)}
						{/* kilocode_change end */}
						{selectedProvider === "openrouter" &&
							openRouterModelProviders &&
							Object.keys(openRouterModelProviders).length > 0 && (
								<div>
									<div className="flex items-center gap-1">
										<label className="block font-medium mb-1">
											{t("settings:providers.openRouter.providerRouting.title")}
										</label>
										<a href={`https://openrouter.ai/${selectedModelId}/providers`}>
											<ExternalLinkIcon className="w-4 h-4" />
										</a>
									</div>
									<Select
										value={
											apiConfiguration?.openRouterSpecificProvider ||
											OPENROUTER_DEFAULT_PROVIDER_NAME
										}
										onValueChange={(value) =>
											setApiConfigurationField("openRouterSpecificProvider", value)
										}>
										<SelectTrigger className="w-full">
											<SelectValue placeholder={t("settings:common.select")} />
										</SelectTrigger>
										<SelectContent>
											<SelectItem value={OPENROUTER_DEFAULT_PROVIDER_NAME}>
												{OPENROUTER_DEFAULT_PROVIDER_NAME}
											</SelectItem>
											{Object.entries(openRouterModelProviders).map(([value, { label }]) => (
												<SelectItem key={value} value={value}>
													{label}
												</SelectItem>
											))}
										</SelectContent>
									</Select>
									<div className="text-sm text-vscode-descriptionForeground mt-1">
										{t("settings:providers.openRouter.providerRouting.description")}{" "}
										<a href="https://openrouter.ai/docs/features/provider-routing">
											{t("settings:providers.openRouter.providerRouting.learnMore")}.
										</a>
									</div>
								</div>
							)}
					</CollapsibleContent>
				</Collapsible>
			)}
		</div>
	)
}

export default memo(ApiOptions)<|MERGE_RESOLUTION|>--- conflicted
+++ resolved
@@ -392,11 +392,6 @@
 			"virtual-quota-fallback",
 			"litellm",
 			"zai",
-<<<<<<< HEAD
-			"bigmodel",
-			"qwen-code",
-=======
->>>>>>> 5ab2adc4
 		]
 
 		// Skip documentation link when the provider is excluded because documentation is not available
