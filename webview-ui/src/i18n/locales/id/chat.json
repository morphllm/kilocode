{
	"greeting": "Selamat datang di Kilo Code",
	"task": {
		"title": "Tugas",
		"expand": "Perluas tugas",
		"collapse": "Ciutkan tugas",
		"seeMore": "Lihat lebih banyak",
		"seeLess": "Lihat lebih sedikit",
		"tokens": "Token",
		"cache": "Cache",
		"apiCost": "Biaya API",
		"size": "Ukuran",
		"condenseContext": "Kondensasi konteks secara cerdas",
		"contextWindow": "Panjang Konteks",
		"closeAndStart": "Tutup tugas dan mulai yang baru",
		"export": "Ekspor riwayat tugas",
		"share": "Bagikan tugas",
		"delete": "Hapus Tugas (Shift + Klik untuk lewati konfirmasi)",
		"shareWithOrganization": "Bagikan dengan organisasi",
		"shareWithOrganizationDescription": "Hanya anggota organisasi Anda yang dapat mengakses",
		"sharePublicly": "Bagikan secara publik",
		"sharePubliclyDescription": "Siapa pun dengan tautan dapat mengakses",
		"connectToCloud": "Hubungkan ke Cloud",
		"connectToCloudDescription": "Masuk ke Kilo Code Cloud untuk berbagi tugas",
		"sharingDisabledByOrganization": "Berbagi dinonaktifkan oleh organisasi",
		"shareSuccessOrganization": "Tautan organisasi disalin ke clipboard",
		"shareSuccessPublic": "Tautan publik disalin ke clipboard"
	},
	"history": {
		"title": "Riwayat"
	},
	"unpin": "Lepas Pin",
	"pin": "Pin",
	"retry": {
		"title": "Coba Lagi",
		"tooltip": "Coba operasi lagi"
	},
	"startNewTask": {
		"title": "Mulai Tugas Baru",
		"tooltip": "Mulai tugas baru"
	},
	"reportBug": {
		"title": "Laporkan Bug"
	},
	"proceedAnyways": {
		"title": "Lanjutkan Saja",
		"tooltip": "Lanjutkan saat perintah dijalankan"
	},
	"save": {
		"title": "Simpan",
		"tooltip": "Simpan perubahan pesan"
	},
	"tokenProgress": {
		"availableSpace": "Ruang tersedia: {{amount}} token",
		"tokensUsed": "Token digunakan: {{used}} dari {{total}}",
		"reservedForResponse": "Dicadangkan untuk respons model: {{amount}} token"
	},
	"reject": {
		"title": "Tolak",
		"tooltip": "Tolak aksi ini"
	},
	"completeSubtaskAndReturn": "Selesaikan Subtugas dan Kembali",
	"approve": {
		"title": "Setujui",
		"tooltip": "Setujui aksi ini"
	},
	"read-batch": {
		"approve": {
			"title": "Setujui Semua"
		},
		"deny": {
			"title": "Tolak Semua"
		}
	},
	"runCommand": {
		"title": "Jalankan Perintah",
		"tooltip": "Eksekusi perintah ini"
	},
	"proceedWhileRunning": {
		"title": "Lanjutkan Saat Berjalan",
		"tooltip": "Lanjutkan meskipun ada peringatan"
	},
	"killCommand": {
		"title": "Hentikan Perintah",
		"tooltip": "Hentikan perintah saat ini"
	},
	"resumeTask": {
		"title": "Lanjutkan Tugas",
		"tooltip": "Lanjutkan tugas saat ini"
	},
	"terminate": {
		"title": "Hentikan",
		"tooltip": "Akhiri tugas saat ini"
	},
	"cancel": {
		"title": "Batal",
		"tooltip": "Batalkan operasi saat ini"
	},
	"scrollToBottom": "Gulir ke bawah chat",
	"about": "Buat, refaktor, dan debug kode dengan bantuan AI.<br />Lihat <DocsLink>dokumentasi</DocsLink> kami untuk mempelajari lebih lanjut.",
	"onboarding": "Daftar tugas di workspace ini kosong.",
	"rooTips": {
		"boomerangTasks": {
			"title": "Orkestrasi Tugas",
			"description": "Bagi tugas menjadi bagian-bagian kecil yang dapat dikelola"
		},
		"stickyModels": {
			"title": "Model Sticky",
			"description": "Setiap mode mengingat model terakhir yang kamu gunakan"
		},
		"tools": {
			"title": "Tools",
			"description": "Izinkan AI menyelesaikan masalah dengan browsing web, menjalankan perintah, dan lainnya"
		},
		"customizableModes": {
			"title": "Mode yang Dapat Disesuaikan",
			"description": "Persona khusus dengan perilaku dan model yang ditugaskan sendiri"
		}
	},
	"selectMode": "Pilih mode untuk interaksi",
	"selectApiConfig": "Pilih konfigurasi API",
	"selectModelConfig": "Pilih model",
	"enhancePrompt": "Tingkatkan prompt dengan konteks tambahan",
	"enhancePromptDescription": "Tombol 'Tingkatkan Prompt' membantu memperbaiki prompt kamu dengan memberikan konteks tambahan, klarifikasi, atau penyusunan ulang. Coba ketik prompt di sini dan klik tombol lagi untuk melihat cara kerjanya.",
	"modeSelector": {
		"title": "Mode",
		"marketplace": "Marketplace Mode",
		"settings": "Pengaturan Mode",
		"description": "Persona khusus yang menyesuaikan perilaku Kilo Code.",
		"searchPlaceholder": "Cari mode...",
		"noResults": "Tidak ada hasil yang ditemukan"
	},
	"addImages": "Tambahkan gambar ke pesan",
	"sendMessage": "Kirim pesan",
	"stopTts": "Hentikan text-to-speech",
	"typeMessage": "Ketik pesan...",
	"typeTask": "Bangun, cari, tanya sesuatu",
	"addContext": "@ untuk menambah konteks, / untuk perintah",
	"dragFiles": "tahan shift untuk drag file",
	"dragFilesImages": "tahan shift untuk drag file/gambar",
	"errorReadingFile": "Error membaca file:",
	"noValidImages": "Tidak ada gambar valid yang diproses",
	"separator": "Pemisah",
	"edit": "Edit...",
	"forNextMode": "untuk mode selanjutnya",
	"forPreviousMode": "untuk mode sebelumnya",
	"apiRequest": {
		"title": "Permintaan API",
		"failed": "Permintaan API Gagal",
		"streaming": "Permintaan API...",
		"cancelled": "Permintaan API Dibatalkan",
		"streamingFailed": "Streaming API Gagal"
	},
	"checkpoint": {
		"regular": "Checkpoint",
		"initializingWarning": "Masih menginisialisasi checkpoint... Jika ini terlalu lama, kamu bisa menonaktifkan checkpoint di <settingsLink>pengaturan</settingsLink> dan restart tugas.",
		"menu": {
			"viewDiff": "Lihat Diff",
			"restore": "Pulihkan Checkpoint",
			"restoreFiles": "Pulihkan File",
			"restoreFilesDescription": "Mengembalikan file proyek kamu ke snapshot yang diambil pada titik ini.",
			"restoreFilesAndTask": "Pulihkan File & Tugas",
			"confirm": "Konfirmasi",
			"cancel": "Batal",
			"cannotUndo": "Aksi ini tidak dapat dibatalkan.",
			"restoreFilesAndTaskDescription": "Mengembalikan file proyek kamu ke snapshot yang diambil pada titik ini dan menghapus semua pesan setelah titik ini."
		},
		"current": "Saat Ini"
	},
	"contextCondense": {
		"title": "Konteks Dikondensasi",
		"condensing": "Mengondensasi konteks...",
		"errorHeader": "Gagal mengondensasi konteks",
		"tokens": "token"
	},
	"instructions": {
		"wantsToFetch": "Kilo Code ingin mengambil instruksi detail untuk membantu tugas saat ini"
	},
	"fileOperations": {
		"wantsToRead": "Kilo Code ingin membaca file ini:",
		"wantsToReadMultiple": "Kilo Code ingin membaca beberapa file:",
		"wantsToReadAndXMore": "Kilo Code ingin membaca file ini dan {{count}} lainnya:",
		"wantsToReadOutsideWorkspace": "Kilo Code ingin membaca file ini di luar workspace:",
		"didRead": "Kilo Code membaca file ini:",
		"wantsToEdit": "Kilo Code ingin mengedit file ini:",
		"wantsToEditOutsideWorkspace": "Kilo Code ingin mengedit file ini di luar workspace:",
		"wantsToEditProtected": "Kilo Code ingin mengedit file konfigurasi yang dilindungi:",
		"wantsToApplyBatchChanges": "Kilo Code ingin menerapkan perubahan ke beberapa file:",
		"wantsToCreate": "Kilo Code ingin membuat file baru:",
		"wantsToSearchReplace": "Kilo Code ingin mencari dan mengganti di file ini:",
		"didSearchReplace": "Kilo Code melakukan pencarian dan penggantian pada file ini:",
		"wantsToInsert": "Kilo Code ingin menyisipkan konten ke file ini:",
		"wantsToInsertWithLineNumber": "Kilo Code ingin menyisipkan konten ke file ini di baris {{lineNumber}}:",
		"wantsToInsertAtEnd": "Kilo Code ingin menambahkan konten ke akhir file ini:"
	},
	"directoryOperations": {
		"wantsToViewTopLevel": "Kilo Code ingin melihat file tingkat atas di direktori ini:",
		"didViewTopLevel": "Kilo Code melihat file tingkat atas di direktori ini:",
		"wantsToViewRecursive": "Kilo Code ingin melihat semua file secara rekursif di direktori ini:",
		"didViewRecursive": "Kilo Code melihat semua file secara rekursif di direktori ini:",
		"wantsToViewDefinitions": "Kilo Code ingin melihat nama definisi source code yang digunakan di direktori ini:",
		"didViewDefinitions": "Kilo Code melihat nama definisi source code yang digunakan di direktori ini:",
		"wantsToSearch": "Kilo Code ingin mencari direktori ini untuk <code>{{regex}}</code>:",
		"didSearch": "Kilo Code mencari direktori ini untuk <code>{{regex}}</code>:",
		"wantsToSearchOutsideWorkspace": "Kilo Code ingin mencari direktori ini (di luar workspace) untuk <code>{{regex}}</code>:",
		"didSearchOutsideWorkspace": "Kilo Code mencari direktori ini (di luar workspace) untuk <code>{{regex}}</code>:",
		"wantsToViewTopLevelOutsideWorkspace": "Kilo Code ingin melihat file tingkat atas di direktori ini (di luar workspace):",
		"didViewTopLevelOutsideWorkspace": "Kilo Code melihat file tingkat atas di direktori ini (di luar workspace):",
		"wantsToViewRecursiveOutsideWorkspace": "Kilo Code ingin melihat semua file secara rekursif di direktori ini (di luar workspace):",
		"didViewRecursiveOutsideWorkspace": "Kilo Code melihat semua file secara rekursif di direktori ini (di luar workspace):",
		"wantsToViewDefinitionsOutsideWorkspace": "Kilo Code ingin melihat nama definisi source code yang digunakan di direktori ini (di luar workspace):",
		"didViewDefinitionsOutsideWorkspace": "Kilo Code melihat nama definisi source code yang digunakan di direktori ini (di luar workspace):"
	},
	"codebaseSearch": {
		"wantsToSearch": "Kilo Code ingin mencari codebase untuk <code>{{query}}</code>:",
		"wantsToSearchWithPath": "Kilo Code ingin mencari codebase untuk <code>{{query}}</code> di <code>{{path}}</code>:",
		"didSearch_one": "Ditemukan 1 hasil",
		"didSearch_other": "Ditemukan {{count}} hasil",
		"resultTooltip": "Skor kemiripan: {{score}} (klik untuk membuka file)"
	},
	"commandOutput": "Output Perintah",
	"commandExecution": {
		"running": "Menjalankan",
		"pid": "PID: {{pid}}",
		"exited": "Keluar ({{exitCode}})",
		"manageCommands": "Kelola Izin Perintah",
		"commandManagementDescription": "Kelola izin perintah: Klik ✓ untuk mengizinkan eksekusi otomatis, ✗ untuk menolak eksekusi. Pola dapat diaktifkan/dinonaktifkan atau dihapus dari daftar. <settingsLink>Lihat semua pengaturan</settingsLink>",
		"addToAllowed": "Tambahkan ke daftar yang diizinkan",
		"removeFromAllowed": "Hapus dari daftar yang diizinkan",
		"addToDenied": "Tambahkan ke daftar yang ditolak",
		"removeFromDenied": "Hapus dari daftar yang ditolak",
		"abortCommand": "Batalkan eksekusi perintah",
		"expandOutput": "Perluas output",
		"collapseOutput": "Ciutkan output",
		"expandManagement": "Perluas bagian manajemen perintah",
		"collapseManagement": "Ciutkan bagian manajemen perintah"
	},
	"response": "Respons",
	"arguments": "Argumen",
	"mcp": {
		"wantsToUseTool": "Kilo Code ingin menggunakan tool di server MCP {{serverName}}:",
		"wantsToAccessResource": "Kilo Code ingin mengakses resource di server MCP {{serverName}}:"
	},
	"modes": {
		"wantsToSwitch": "Kilo Code ingin beralih ke mode {{mode}}",
		"wantsToSwitchWithReason": "Kilo Code ingin beralih ke mode {{mode}} karena: {{reason}}",
		"didSwitch": "Kilo Code beralih ke mode {{mode}}",
		"didSwitchWithReason": "Kilo Code beralih ke mode {{mode}} karena: {{reason}}"
	},
	"subtasks": {
		"wantsToCreate": "Kilo Code ingin membuat subtugas baru dalam mode {{mode}}:",
		"wantsToFinish": "Kilo Code ingin menyelesaikan subtugas ini",
		"newTaskContent": "Instruksi Subtugas",
		"completionContent": "Subtugas Selesai",
		"resultContent": "Hasil Subtugas",
		"defaultResult": "Silakan lanjutkan ke tugas berikutnya.",
		"completionInstructions": "Subtugas selesai! Kamu bisa meninjau hasilnya dan menyarankan koreksi atau langkah selanjutnya. Jika semuanya terlihat baik, konfirmasi untuk mengembalikan hasil ke tugas induk."
	},
	"questions": {
		"hasQuestion": "Kilo Code punya pertanyaan:"
	},
	"taskCompleted": "Tugas Selesai",
	"error": "Error",
	"diffError": {
		"title": "Edit Tidak Berhasil"
	},
	"troubleMessage": "Kilo Code mengalami masalah...",
	"powershell": {
		"issues": "Sepertinya kamu mengalami masalah Windows PowerShell, silakan lihat ini"
	},
	"autoApprove": {
		"title": "Auto-approve:",
		"none": "Tidak Ada",
		"description": "Auto-approve memungkinkan Kilo Code melakukan aksi tanpa meminta izin. Hanya aktifkan untuk aksi yang benar-benar kamu percayai. Konfigurasi lebih detail tersedia di <settingsLink>Pengaturan</settingsLink>.",
		"selectOptionsFirst": "Pilih setidaknya satu opsi di bawah untuk mengaktifkan persetujuan otomatis",
		"toggleAriaLabel": "Beralih persetujuan otomatis",
		"disabledAriaLabel": "Persetujuan otomatis dinonaktifkan - pilih opsi terlebih dahulu"
	},
	"announcement": {
<<<<<<< HEAD
		"title": "🎉 Kilo Code {{version}} Dirilis",
		"description": "Kilo Code {{version}} menghadirkan fitur-fitur baru yang kuat dan peningkatan signifikan untuk meningkatkan alur kerja pengembangan Anda.",
=======
		"title": "🎉 Roo Code {{version}} Dirilis",
		"stealthModel": {
			"feature": "<bold>Model stealth GRATIS waktu terbatas</bold> - Model penalaran super cepat yang unggul dalam coding agentik dengan jendela konteks 262k, tersedia melalui Roo Code Cloud.",
			"note": "(Catatan: prompt dan completion dicatat oleh pembuat model dan digunakan untuk meningkatkan model)",
			"connectButton": "Hubungkan ke Roo Code Cloud",
			"selectModel": "Pilih <code>roo/sonic</code> dari penyedia Roo Code Cloud di<br/><settingsLink>Pengaturan</settingsLink> untuk memulai"
		},
		"description": "Roo Code {{version}} menghadirkan fitur-fitur baru yang kuat dan peningkatan signifikan untuk meningkatkan alur kerja pengembangan Anda.",
>>>>>>> 81cba186
		"whatsNew": "Yang Baru",
		"feature1": "<bold>Antrian Pesan</bold>: Antrikan beberapa pesan saat Roo sedang bekerja, memungkinkan Anda melanjutkan perencanaan alur kerja tanpa gangguan.",
		"feature2": "<bold>Perintah Slash Kustom</bold>: Buat perintah slash yang dipersonalisasi untuk akses cepat ke prompt dan alur kerja yang sering digunakan, dengan manajemen UI lengkap.",
		"feature3": "<bold>Alat Gemini yang Ditingkatkan</bold>: Kemampuan konteks URL baru dan dasar pencarian Google memberikan model Gemini informasi web real-time dan kemampuan penelitian yang ditingkatkan.",
		"hideButton": "Sembunyikan pengumuman",
		"detailsDiscussLinks": "Dapatkan detail lebih lanjut dan bergabung dalam diskusi di <discordLink>Discord</discordLink> dan <redditLink>Reddit</redditLink> 🚀"
	},
	"reasoning": {
		"thinking": "Berpikir",
		"seconds": "{{count}}d"
	},
	"followUpSuggest": {
		"copyToInput": "Salin ke input (sama dengan shift + klik)",
		"autoSelectCountdown": "Pemilihan otomatis dalam {{count}}dtk",
		"countdownDisplay": "{{count}}dtk"
	},
	"browser": {
		"rooWantsToUse": "Kilo Code ingin menggunakan browser:",
		"consoleLogs": "Log Konsol",
		"noNewLogs": "(Tidak ada log baru)",
		"screenshot": "Screenshot browser",
		"cursor": "kursor",
		"navigation": {
			"step": "Langkah {{current}} dari {{total}}",
			"previous": "Sebelumnya",
			"next": "Selanjutnya"
		},
		"sessionStarted": "Sesi Browser Dimulai",
		"actions": {
			"title": "Aksi Browse: ",
			"launch": "Luncurkan browser di {{url}}",
			"click": "Klik ({{coordinate}})",
			"type": "Ketik \"{{text}}\"",
			"scrollDown": "Gulir ke bawah",
			"scrollUp": "Gulir ke atas",
			"close": "Tutup browser"
		}
	},
	"codeblock": {
		"tooltips": {
			"expand": "Perluas blok kode",
			"collapse": "Tutup blok kode",
			"enable_wrap": "Aktifkan word wrap",
			"disable_wrap": "Nonaktifkan word wrap",
			"copy_code": "Salin kode"
		}
	},
	"systemPromptWarning": "PERINGATAN: Override system prompt kustom aktif. Ini dapat merusak fungsionalitas secara serius dan menyebabkan perilaku yang tidak terduga.",
	"profileViolationWarning": "Profil saat ini tidak kompatibel dengan pengaturan organisasi kamu",
	"shellIntegration": {
		"title": "Peringatan Eksekusi Perintah",
		"description": "Perintah kamu dijalankan tanpa integrasi shell terminal VSCode. Untuk menekan peringatan ini kamu bisa menonaktifkan integrasi shell di bagian <strong>Terminal</strong> dari <settingsLink>pengaturan Kilo Code</settingsLink> atau troubleshoot integrasi terminal VSCode menggunakan link di bawah.",
		"troubleshooting": "Klik di sini untuk dokumentasi integrasi shell."
	},
	"ask": {
		"autoApprovedRequestLimitReached": {
			"title": "Batas Permintaan yang Disetujui Otomatis Tercapai",
			"description": "Kilo Code telah mencapai batas {{count}} permintaan API yang disetujui otomatis. Apakah kamu ingin mengatur ulang hitungan dan melanjutkan tugas?",
			"button": "Atur Ulang dan Lanjutkan"
		},
		"autoApprovedCostLimitReached": {
			"description": "Kilo Code telah mencapai batas biaya yang disetujui secara otomatis sebesar ${{count}}. Apakah Anda ingin mengatur ulang biaya dan melanjutkan tugas ini?",
			"button": "Reset dan Lanjutkan",
			"title": "Batas Biaya Otomatis-Disetujui Tercapai"
		}
	},
	"indexingStatus": {
		"ready": "Indeks siap",
		"indexing": "Mengindeks {{percentage}}%",
		"indexed": "Terindeks",
		"error": "Error indeks",
		"status": "Status indeks"
	},
	"versionIndicator": {
		"ariaLabel": "Versi {{version}} - Klik untuk melihat catatan rilis"
	},
	"rooCloudCTA": {
		"title": "Roo Code Cloud sedang berkembang!",
		"description": "Jalankan agen jarak jauh di cloud, akses tugas Anda dari mana saja, berkolaborasi dengan orang lain, dan banyak lagi.",
		"joinWaitlist": "Daftar untuk mendapatkan pembaruan terbaru."
	},
	"editMessage": {
		"placeholder": "Edit pesan Anda..."
	},
	"command": {
		"triggerDescription": "Jalankan perintah {{name}}"
	},
	"slashCommands": {
		"tooltip": "Kelola perintah slash",
		"title": "Perintah Slash",
		"description": "Buat perintah slash kustom untuk akses cepat ke prompt dan alur kerja yang sering digunakan. <DocsLink>Dokumentasi</DocsLink>",
		"globalCommands": "Perintah Global",
		"workspaceCommands": "Perintah Workspace",
		"globalCommand": "Perintah global",
		"editCommand": "Edit perintah",
		"deleteCommand": "Hapus perintah",
		"newGlobalCommandPlaceholder": "Perintah global baru...",
		"newWorkspaceCommandPlaceholder": "Perintah workspace baru...",
		"deleteDialog": {
			"title": "Hapus Perintah",
			"description": "Apakah Anda yakin ingin menghapus perintah \"{{name}}\"? Tindakan ini tidak dapat dibatalkan.",
			"cancel": "Batal",
			"confirm": "Hapus"
		}
	},
	"queuedMessages": {
		"title": "Pesan Antrian:",
		"clickToEdit": "Klik untuk mengedit pesan"
	}
}<|MERGE_RESOLUTION|>--- conflicted
+++ resolved
@@ -277,10 +277,6 @@
 		"disabledAriaLabel": "Persetujuan otomatis dinonaktifkan - pilih opsi terlebih dahulu"
 	},
 	"announcement": {
-<<<<<<< HEAD
-		"title": "🎉 Kilo Code {{version}} Dirilis",
-		"description": "Kilo Code {{version}} menghadirkan fitur-fitur baru yang kuat dan peningkatan signifikan untuk meningkatkan alur kerja pengembangan Anda.",
-=======
 		"title": "🎉 Roo Code {{version}} Dirilis",
 		"stealthModel": {
 			"feature": "<bold>Model stealth GRATIS waktu terbatas</bold> - Model penalaran super cepat yang unggul dalam coding agentik dengan jendela konteks 262k, tersedia melalui Roo Code Cloud.",
@@ -289,7 +285,6 @@
 			"selectModel": "Pilih <code>roo/sonic</code> dari penyedia Roo Code Cloud di<br/><settingsLink>Pengaturan</settingsLink> untuk memulai"
 		},
 		"description": "Roo Code {{version}} menghadirkan fitur-fitur baru yang kuat dan peningkatan signifikan untuk meningkatkan alur kerja pengembangan Anda.",
->>>>>>> 81cba186
 		"whatsNew": "Yang Baru",
 		"feature1": "<bold>Antrian Pesan</bold>: Antrikan beberapa pesan saat Roo sedang bekerja, memungkinkan Anda melanjutkan perencanaan alur kerja tanpa gangguan.",
 		"feature2": "<bold>Perintah Slash Kustom</bold>: Buat perintah slash yang dipersonalisasi untuk akses cepat ke prompt dan alur kerja yang sering digunakan, dengan manajemen UI lengkap.",
