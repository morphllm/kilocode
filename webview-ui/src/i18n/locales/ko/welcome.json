--- conflicted
+++ resolved
@@ -1,11 +1,6 @@
 {
-<<<<<<< HEAD
 	"greeting": "안녕하세요, 저는 Kilo Code입니다!",
 	"introduction": "<strong>Kilo Code는 최고의 자율적 코딩 에이전트입니다.</strong> 아키텍처 설계, 코딩, 디버깅, 그리고 전례 없는 생산성 향상을 경험할 준비를 하세요. 계속하려면 Kilo Code에 API 키가 필요합니다.",
-=======
-	"greeting": "Roo Code에 오신 것을 환영합니다!",
-	"introduction": "내장 및 확장 가능한 다양한 모드를 통해 Roo Code는 계획, 아키텍처 설계, 코딩, 디버깅 및 전례 없는 생산성 향상을 가능하게 합니다.",
->>>>>>> 653104b4
 	"notice": "시작하려면 이 확장 프로그램에 API 공급자가 필요합니다.",
 	"start": "시작해 봅시다!",
 	"routers": {
@@ -17,7 +12,7 @@
 			"description": "LLM을 위한 통합 인터페이스"
 		}
 	},
-	"chooseProvider": "Roo가 작동하려면 API 키가 필요합니다.",
+	"chooseProvider": "Kilo Code가 작동하려면 API 키가 필요합니다.",
 	"startRouter": "LLM 라우터 사용을 권장합니다:",
 	"startCustom": "또는 직접 API 키를 가져올 수 있습니다:",
 	"telemetry": {
