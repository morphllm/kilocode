--- conflicted
+++ resolved
@@ -271,10 +271,6 @@
 		"countdownDisplay": "{{count}}सेकंड"
 	},
 	"announcement": {
-<<<<<<< HEAD
-		"title": "🎉 Kilo Code {{version}} रिलीज़ हुआ",
-		"description": "Kilo Code {{version}} आपके विकास वर्कफ़्लो को बेहतर बनाने के लिए शक्तिशाली नई सुविधाएं और महत्वपूर्ण सुधार लेकर आया है।",
-=======
 		"title": "🎉 Roo Code {{version}} रिलीज़ हुआ",
 		"stealthModel": {
 			"feature": "<bold>सीमित समय के लिए मुफ़्त स्टेल्थ मॉडल</bold> - एक अत्यंत तेज़ रीज़निंग मॉडल जो 262k कॉन्टेक्स्ट विंडो के साथ एजेंटिक कोडिंग में उत्कृष्ट है, Roo Code Cloud के माध्यम से उपलब्ध।",
@@ -283,7 +279,6 @@
 			"selectModel": "<br/><settingsLink>सेटिंग्स</settingsLink> में Roo Code Cloud प्रोवाइडर से <code>roo/sonic</code> चुनें और शुरू करें"
 		},
 		"description": "Roo Code {{version}} आपके विकास वर्कफ़्लो को बेहतर बनाने के लिए शक्तिशाली नई सुविधाएं और महत्वपूर्ण सुधार लेकर आया है।",
->>>>>>> 81cba186
 		"whatsNew": "नया क्या है",
 		"feature1": "<bold>संदेश कतार</bold>: Roo के काम करते समय कई संदेशों को कतार में रखें, जिससे आप बिना रुकावट के अपने वर्कफ़्लो की योजना बना सकते हैं।",
 		"feature2": "<bold>कस्टम स्लैश कमांड</bold>: अक्सर उपयोग किए जाने वाले प्रॉम्प्ट और वर्कफ़्लो तक त्वरित पहुंच के लिए व्यक्तिगत स्लैश कमांड बनाएं, पूर्ण UI प्रबंधन के साथ।",
