{
	"common": {
		"save": "حفظ",
		"done": "تم",
		"cancel": "إلغاء",
		"reset": "إعادة ضبط",
		"select": "اختيار",
		"add": "إضافة رأس",
		"remove": "إزالة"
	},
	"header": {
		"title": "الإعدادات",
		"saveButtonTooltip": "حفظ التغييرات",
		"nothingChangedTooltip": "ما صار أي تغيير",
		"doneButtonTooltip": "تجاهل التغييرات غير المحفوظة وإغلاق اللوحة"
	},
	"unsavedChangesDialog": {
		"title": "تغييرات غير محفوظة",
		"description": "تبي تتجاهل التغييرات وتكمل؟",
		"cancelButton": "إلغاء",
		"discardButton": "تجاهل التغييرات"
	},
	"sections": {
		"providers": "المزوّدون",
		"autoApprove": "الموافقة التلقائية",
		"browser": "المتصفح",
		"checkpoints": "نقاط الحفظ",
		"display": "العرض",
		"notifications": "الإشعارات",
		"contextManagement": "السياق",
		"terminal": "الطرفية",
		"prompts": "الموجهات",
		"experimental": "تجريبي",
		"language": "اللغة",
		"about": "عن Kilo Code"
	},
	"prompts": {
		"description": "اضبط الموجهات المساعدة لعمليات مثل تحسين الموجه وشرح الكود وإصلاح المشاكل. هذي الموجهات تساعد Kilo Code يقدّم دعم أفضل للمهام المتكررة."
	},
	"codeIndex": {
		"title": "فهرسة قاعدة الكود",
		"description": "اضبط إعدادات فهرسة الكود لتمكين البحث الدلالي في مشروعك. <0>تعرف أكثر</0>",
		"statusTitle": "الحالة",
		"enableLabel": "تفعيل فهرسة الكود",
		"enableDescription": "تفعيل فهرسة الكود لتحسين البحث وفهم السياق",
		"settingsTitle": "إعدادات الفهرسة",
		"disabledMessage": "فهرسة الكود معطلة حاليًا. فعّلها في الإعدادات العامة لضبط خيارات الفهرسة.",
		"profileLabel": "موفّر التضمين",
		"embedderProviderLabel": "موفّر التضمين",
		"selectProfilePlaceholder": "اختر المزوّد",
		"openaiProvider": "OpenAI",
		"ollamaProvider": "Ollama",
		"geminiProvider": "Gemini",
		"geminiApiKeyLabel": "مفتاح API:",
		"geminiApiKeyPlaceholder": "أدخل مفتاح Gemini API",
		"mistralProvider": "Mistral",
		"mistralApiKeyLabel": "مفتاح API:",
		"mistralApiKeyPlaceholder": "أدخل مفتاح Mistral API",
		"openaiCompatibleProvider": "متوافق مع OpenAI",
		"openAiKeyLabel": "مفتاح OpenAI API",
		"openAiKeyPlaceholder": "أدخل مفتاح OpenAI API",
		"openAiCompatibleBaseUrlLabel": "الرابط الأساسي",
		"openAiCompatibleApiKeyLabel": "مفتاح API",
		"openAiCompatibleApiKeyPlaceholder": "أدخل مفتاح API",
		"openAiCompatibleModelDimensionLabel": "بُعد التضمين:",
		"modelDimensionLabel": "بُعد النموذج",
		"openAiCompatibleModelDimensionPlaceholder": "مثال: 1536",
		"openAiCompatibleModelDimensionDescription": "بُعد التضمين (حجم المخرجات) لنموذجك. راجع توثيق المزوّد لهذه القيمة. القيم الشائعة: 384، 768، 1536، 3072.",
		"modelLabel": "النموذج",
		"modelPlaceholder": "أدخل اسم النموذج",
		"selectModel": "اختر نموذج",
		"selectModelPlaceholder": "اختر نموذج",
		"ollamaUrlLabel": "رابط Ollama:",
		"ollamaBaseUrlLabel": "رابط Ollama الأساسي",
		"qdrantUrlLabel": "رابط Qdrant",
		"qdrantKeyLabel": "مفتاح Qdrant:",
		"qdrantApiKeyLabel": "مفتاح Qdrant API",
		"qdrantApiKeyPlaceholder": "أدخل مفتاح Qdrant API (اختياري)",
		"setupConfigLabel": "الإعداد",
		"advancedConfigLabel": "الإعدادات المتقدمة",
		"searchMinScoreLabel": "حد نقاط البحث",
		"searchMinScoreDescription": "أدنى نقاط التشابه (0.0-1.0) المطلوبة للنتائج. القيم الأقل تعطي نتائج أكثر لكن قد تكون أقل صلة. القيم الأعلى تعطي نتائج أقل لكن أكثر صلة.",
		"searchMinScoreResetTooltip": "إعادة للقيمة الافتراضية (0.4)",
		"searchMaxResultsLabel": "أقصى نتائج البحث",
		"searchMaxResultsDescription": "أقصى عدد نتائج البحث المُعادة عند الاستعلام عن فهرس الكود. القيم الأعلى توفر سياق أكثر لكن قد تشمل نتائج أقل صلة.",
		"resetToDefault": "إعادة للافتراضي",
		"startIndexingButton": "ابدأ الفهرسة",
		"clearIndexDataButton": "مسح بيانات الفهرسة",
		"unsavedSettingsMessage": "احفظ الإعدادات قبل بدء الفهرسة.",
		"clearDataDialog": {
			"title": "متأكد؟",
			"description": "العملية غير قابلة للتراجع. هذا يمسح بيانات الفهرسة نهائيًا.",
			"cancelButton": "إلغاء",
			"confirmButton": "مسح البيانات"
		},
		"ollamaUrlPlaceholder": "http://localhost:11434",
		"openAiCompatibleBaseUrlPlaceholder": "https://api.example.com",
		"modelDimensionPlaceholder": "1536",
		"qdrantUrlPlaceholder": "http://localhost:6333",
		"saveError": "فشل في حفظ الإعدادات",
		"modelDimensions": "({{dimension}} أبعاد)",
		"saveSuccess": "تم حفظ الإعدادات بنجاح",
		"saving": "جارٍ الحفظ...",
		"saveSettings": "حفظ",
		"indexingStatuses": {
			"standby": "في الانتظار",
			"indexing": "جارٍ الفهرسة",
			"indexed": "مُفهرس",
			"error": "خطأ"
		},
		"close": "إغلاق",
		"validation": {
			"qdrantUrlRequired": "رابط Qdrant مطلوب",
			"invalidQdrantUrl": "رابط Qdrant غير صالح",
			"invalidOllamaUrl": "رابط Ollama غير صالح",
			"invalidBaseUrl": "رابط أساسي غير صالح",
			"openaiApiKeyRequired": "مفتاح OpenAI API مطلوب",
			"modelSelectionRequired": "اختيار النموذج مطلوب",
			"apiKeyRequired": "مفتاح API مطلوب",
			"modelIdRequired": "معرّف النموذج مطلوب",
			"modelDimensionRequired": "بُعد النموذج مطلوب",
			"geminiApiKeyRequired": "مفتاح Gemini API مطلوب",
			"mistralApiKeyRequired": "مفتاح Mistral API مطلوب",
			"ollamaBaseUrlRequired": "رابط Ollama الأساسي مطلوب",
			"baseUrlRequired": "الرابط الأساسي مطلوب",
			"modelDimensionMinValue": "بُعد النموذج يجب أن يكون أكبر من 0"
		}
	},
	"autoApproval": {
		"title": "الموافقة التلقائية",
		"description": "السماح لـ Kilo Code بتنفيذ العمليات تلقائيًا بدون طلب الموافقة. فعّل هذه الإعدادات فقط إذا كنت تثق بالذكاء الاصطناعي تمامًا وتفهم المخاطر الأمنية المرتبطة."
	},
	"autoApprove": {
		"description": "خلّ Kilo Code ينفذ العمليات تلقائيًا بدون موافقة. فعّلها فقط إذا كنت واثق من الأمان.",
		"enabled": "الموافقة التلقائية مفعلة",
		"readOnly": {
			"label": "قراءة",
			"description": "يسمح لـ Kilo Code يعرض المجلدات ويقرأ الملفات تلقائي.",
			"outsideWorkspace": {
				"label": "تشمل الملفات خارج المشروع",
				"description": "اسمح لـ Kilo Code يقرأ ملفات برّا مساحة العمل بدون موافقة."
			}
		},
		"write": {
			"label": "كتابة",
			"description": "إنشاء وتعديل الملفات تلقائيًا",
			"delayLabel": "تأخير بعد الكتابة لفحص المشاكل",
			"outsideWorkspace": {
				"label": "تشمل الملفات خارج المشروع",
				"description": "اسمح لـ Kilo Code يعدل ملفات خارج مساحة العمل بدون موافقة."
			},
			"protected": {
				"label": "تشمل الملفات المحمية",
				"description": "اسمح لـ Kilo Code يعدل ملفات إعدادات محمية بدون موافقة."
			}
		},
		"browser": {
			"label": "المتصفح",
			"description": "تنفيذ إجراءات المتصفح تلقائيًا (للنماذج الداعمة)"
		},
		"retry": {
			"label": "إعادة المحاولة",
			"description": "إعادة محاولة طلبات API الفاشلة تلقائيًا",
			"delayLabel": "تأخير قبل الإعادة"
		},
		"mcp": {
			"label": "MCP",
			"description": "الموافقة التلقائية لأدوات MCP الفردية في عرض الخوادم"
		},
		"modeSwitch": {
			"label": "النمط",
			"description": "تبديل الأنماط تلقائيًا بدون موافقة"
		},
		"subtasks": {
			"label": "المهام الفرعية",
			"description": "إنشاء وإنهاء المهام الفرعية تلقائيًا"
		},
		"followupQuestions": {
			"label": "الأسئلة",
			"description": "اختيار الإجابة الأولى المقترحة تلقائيًا بعد المهلة المحددة",
			"timeoutLabel": "وقت الانتظار قبل الاختيار التلقائي للإجابة الأولى"
		},
		"execute": {
			"label": "تشغيل",
			"description": "تنفيذ أوامر الطرفية المسموحة تلقائيًا",
			"allowedCommands": "أوامر التنفيذ التلقائي المسموحة",
			"allowedCommandsDescription": "بادئات الأوامر المسموح بها عند تفعيل \"الموافقة الدائمة على التنفيذ\". أضف * للسماح بكل الأوامر (بحذر).",
			"deniedCommands": "الأوامر المرفوضة",
			"deniedCommandsDescription": "بادئات الأوامر التي سيتم رفضها تلقائيًا بدون طلب الموافقة. في حالة التعارض مع الأوامر المسموحة، تأخذ أطول بادئة مطابقة الأولوية. أضف * لرفض جميع الأوامر.",
			"commandPlaceholder": "أدخل بادئة الأمر (مثال: 'git ')",
			"deniedCommandPlaceholder": "أدخل بادئة الأمر المرفوض (مثال: 'rm -rf')",
			"addButton": "إضافة",
			"autoDenied": "الأوامر التي تبدأ بـ `{{prefix}}` محظورة من قبل المستخدم. لا تتجاوز هذا القيد بتشغيل أمر آخر."
		},
		"showMenu": {
			"label": "إظهار قائمة الموافقة التلقائية في عرض المحادثة",
			"description": "عند التفعيل، ستظهر قائمة الموافقة التلقائية في أسفل عرض المحادثة، مما يتيح الوصول السريع لإعدادات الموافقة التلقائية"
		},
		"updateTodoList": {
			"label": "المهام",
			"description": "تحديث قائمة المهام تلقائيًا بدون موافقة"
		},
		"apiRequestLimit": {
			"title": "أقصى الطلبات",
			"unlimited": "غير محدود"
		},
		"apiCostLimit": {
			"title": "أقصى تكلفة",
			"unlimited": "غير محدود"
		},
		"maxLimits": {
			"description": "تنفيذ الطلبات تلقائيًا حتى هذه الحدود قبل طلب الموافقة للمتابعة."
		},
		"toggleAriaLabel": "تبديل الموافقة التلقائية",
		"disabledAriaLabel": "الموافقة التلقائية معطلة - اختر الخيارات أولاً",
		"selectOptionsFirst": "اختر خيار واحد على الأقل أدناه لتفعيل الموافقة التلقائية"
	},
	"providers": {
		"providerDocumentation": "توثيق {{provider}}",
		"configProfile": "ملف الإعداد",
		"description": "احفظ إعدادات متعددة للتبديل السريع بين مزوّدين ونماذج.",
		"apiProvider": "مزود API",
		"model": "النموذج",
		"nameEmpty": "الاسم ما يصير فاضي",
		"nameExists": "الاسم مستخدم مسبقًا",
		"deleteProfile": "حذف الملف",
		"invalidArnFormat": "تنسيق ARN غير صالح.",
		"enterNewName": "أدخل اسم جديد",
		"addProfile": "إضافة ملف",
		"renameProfile": "إعادة تسمية الملف",
		"newProfile": "ملف إعداد جديد",
		"enterProfileName": "اكتب اسم الملف",
		"createProfile": "إنشاء الملف",
		"cannotDeleteOnlyProfile": "ما تقدر تحذف الملف الوحيد",
		"searchPlaceholder": "بحث في الملفات",
		"searchProviderPlaceholder": "بحث في المزوّدين",
		"noProviderMatchFound": "لم يتم العثور على مزوّدين",
		"noMatchFound": "ما فيه ملفات مطابقة",
		"vscodeLmDescription": "واجهة VS Code Language Model تسمح بتشغيل نماذج من إضافات أخرى مثل GitHub Copilot.",
		"awsCustomArnUse": "أدخل ARN صحيح لنموذج Amazon Bedrock. أمثلة:",
		"awsCustomArnDesc": "تأكد إن المنطقة في ARN تطابق المنطقة المختارة.",
		"openRouterApiKey": "مفتاح OpenRouter",
		"getOpenRouterApiKey": "احصل على المفتاح",
		"apiKeyStorageNotice": "المفاتيح تُحفظ بأمان في مخزن أسرار VSCode",
		"glamaApiKey": "مفتاح Glama",
		"getGlamaApiKey": "احصل على مفتاح Glama",
		"useCustomBaseUrl": "استخدم رابط أساسي مخصص",
		"useReasoning": "تفعيل الـ Reasoning",
		"useHostHeader": "استخدم ترويسة Host مخصصة",
		"useLegacyFormat": "استخدم تنسيق OpenAI القديم",
		"customHeaders": "ترويسات مخصصة",
		"headerName": "اسم الترويسة",
		"headerValue": "قيمة الترويسة",
		"noCustomHeaders": "ما فيه ترويسات. اضغط + لإضافة واحدة.",
		"requestyApiKey": "مفتاح Requesty",
		"refreshModels": {
			"label": "تحديث النماذج",
			"hint": "أعد فتح الإعدادات لرؤية النماذج الجديدة.",
			"loading": "جاري تحديث القائمة...",
			"success": "تم التحديث!",
			"error": "فشل التحديث. جرّب مرة ثانية."
		},
		"getRequestyApiKey": "احصل على مفتاح Requesty",
		"getRequestyBaseUrl": "رابط الأساس",
		"requestyUseCustomBaseUrl": "استخدم رابط أساس مخصص",
		"openRouterTransformsText": "ضغط الموجهات لتناسب حجم السياق (<a>OpenRouter Transforms</a>)",
		"anthropicApiKey": "مفتاح Anthropic",
		"getAnthropicApiKey": "احصل على مفتاح Anthropic",
		"anthropicUseAuthToken": "إرسال المفتاح في ترويسة Authorization بدل X-Api-Key",
		"anthropic1MContextBetaLabel": "تفعيل نافذة السياق 1 مليون (Beta)",
		"anthropic1MContextBetaDescription": "توسيع نافذة السياق إلى مليون رمز لـ Claude Sonnet 4",
		"awsBedrock1MContextBetaLabel": "تفعيل نافذة السياق 1 مليون (Beta)",
		"awsBedrock1MContextBetaDescription": "توسيع نافذة السياق إلى مليون رمز لـ Claude Sonnet 4",
		"cerebrasApiKey": "مفتاح Cerebras API",
		"getCerebrasApiKey": "احصل على مفتاح Cerebras API",
		"chutesApiKey": "مفتاح Chutes",
		"getChutesApiKey": "احصل على مفتاح Chutes",
		"ioIntelligenceApiKey": "مفتاح IO Intelligence",
		"ioIntelligenceApiKeyPlaceholder": "أدخل مفتاح IO Intelligence API",
		"getIoIntelligenceApiKey": "احصل على مفتاح IO Intelligence",
		"deepSeekApiKey": "مفتاح DeepSeek",
		"getDeepSeekApiKey": "احصل على مفتاح DeepSeek",
		"doubaoApiKey": "مفتاح Doubao",
		"getDoubaoApiKey": "احصل على مفتاح Doubao",
		"fireworksApiKey": "مفتاح Fireworks",
		"getFireworksApiKey": "احصل على مفتاح Fireworks",
		"zaiApiKey": "مفتاح Z.AI",
		"getZaiApiKey": "احصل على مفتاح Z.AI",
		"moonshotApiKey": "مفتاح Moonshot",
		"getMoonshotApiKey": "احصل على مفتاح Moonshot",
		"moonshotBaseUrl": "نقطة دخول Moonshot",
		"zaiEntrypoint": "نقطة دخول Z AI",
		"zaiEntrypointDescription": "يرجى اختيار نقطة دخول API المناسبة حسب موقعك. إذا كنت في الصين، اختر open.bigmodel.cn. وإلا، اختر api.z.ai.",
		"geminiApiKey": "مفتاح Gemini",
		"getGroqApiKey": "احصل على مفتاح Groq",
		"groqApiKey": "مفتاح Groq",
		"getSambaNovaApiKey": "احصل على مفتاح SambaNova",
		"sambaNovaApiKey": "مفتاح SambaNova",
		"getGeminiApiKey": "احصل على مفتاح Gemini",
		"openAiApiKey": "مفتاح OpenAI",
		"getHuggingFaceApiKey": "احصل على مفتاح Hugging Face API",
		"huggingFaceApiKey": "مفتاح Hugging Face API",
		"huggingFaceModelId": "معرّف النموذج",
		"huggingFaceLoading": "جارٍ التحميل...",
		"huggingFaceModelsCount": "({{count}} نموذج)",
		"huggingFaceSelectModel": "اختر نموذج...",
		"huggingFaceSearchModels": "البحث في النماذج...",
		"huggingFaceNoModelsFound": "لم يتم العثور على نماذج",
		"huggingFaceProvider": "المزوّد",
		"huggingFaceProviderAuto": "تلقائي",
		"huggingFaceSelectProvider": "اختر مزوّد...",
		"huggingFaceSearchProviders": "البحث في المزوّدين...",
		"huggingFaceNoProvidersFound": "لم يتم العثور على مزوّدين",
		"awsApiKey": "مفتاح Amazon Bedrock API",
		"apiKey": "مفتاح API",
		"anthropic": {
			"baseUrl": "الرابط الأساسي",
			"baseUrlDescription": "رابط أساسي مخصص لـ Anthropic API (اختياري)"
		},
		"openai": {
			"baseUrl": "الرابط الأساسي",
			"baseUrlDescription": "رابط أساسي مخصص لـ OpenAI API (اختياري)"
		},
		"openrouter": {
			"baseUrl": "الرابط الأساسي",
			"baseUrlDescription": "رابط أساسي مخصص لـ OpenRouter API (اختياري)"
		},
		"openAiBaseUrl": "الرابط الأساسي",
		"getOpenAiApiKey": "احصل على مفتاح OpenAI",
		"mistralApiKey": "مفتاح Mistral",
		"getMistralApiKey": "احصل على مفتاح Mistral/Codestral",
		"codestralBaseUrl": "رابط Codestral الأساسي (اختياري)",
		"codestralBaseUrlDesc": "يمكنك تعيين رابط بديل لنموذج Codestral.",
		"xaiApiKey": "مفتاح xAI",
		"getXaiApiKey": "احصل على مفتاح xAI",
		"litellmApiKey": "مفتاح LiteLLM",
		"litellmBaseUrl": "رابط LiteLLM الأساسي",
		"awsCredentials": "بيانات اعتماد AWS",
		"awsProfile": "ملف AWS",
		"awsProfileName": "اسم ملف AWS",
		"awsAccessKey": "مفتاح الوصول",
		"awsSecretKey": "المفتاح السري",
		"awsSessionToken": "رمز الجلسة",
		"awsRegion": "منطقة AWS",
		"awsCrossRegion": "تمكين الاستدلال عبر المناطق",
		"awsBedrockVpc": {
			"useCustomVpcEndpoint": "استخدام نقطة VPC مخصصة",
			"vpcEndpointUrlPlaceholder": "اكتب رابط نقطة VPC (اختياري)",
			"examples": "أمثلة:"
		},
		"enablePromptCaching": "تفعيل تخزين الموجهات",
		"enablePromptCachingTitle": "تسريع الأداء وتقليل التكلفة.",
		"cacheUsageNote": "إذا ما تشوف استخدام الكاش، اختر نموذج مختلف ثم ارجع.",
		"geminiParameters": {
			"urlContext": {
				"title": "تفعيل سياق URL",
				"description": "يسمح لـ Gemini بقراءة الصفحات المرتبطة لاستخراج ومقارنة وتجميع محتواها في ردود مدروسة."
			},
			"groundingSearch": {
				"title": "تفعيل التأسيس مع بحث Google",
				"description": "يربط Gemini ببيانات الويب الحية للحصول على إجابات دقيقة ومحدثة مع استشهادات قابلة للتحقق."
			}
		},
		"vscodeLmModel": "نموذج اللغة",
		"vscodeLmWarning": "الميزة تجريبية جدًا والدعم يختلف حسب المزوّد.",
		"googleCloudSetup": {
			"title": "لاستخدام Vertex AI:",
			"step1": "1. فعل Vertex AI ونماذج Claude بالحساب.",
			"step2": "2. ثبت Google Cloud CLI واضبط الاعتماد.",
			"step3": "3. أو أنشئ حساب خدمة بمفاتيح."
		},
		"googleCloudCredentials": "بيانات اعتماد Google Cloud",
		"googleCloudKeyFile": "مسار ملف المفتاح",
		"googleCloudProjectId": "معرّف المشروع",
		"googleCloudRegion": "المنطقة",
		"lmStudio": {
			"baseUrl": "الرابط الأساسي (اختياري)",
			"modelId": "معرّف النموذج",
			"speculativeDecoding": "تفعيل Speculative Decoding",
			"draftModelId": "معرّف نموذج مسودة",
			"draftModelDesc": "لازم يكون من نفس العائلة.",
			"selectDraftModel": "اختر نموذج مسودة",
			"noModelsFound": "ما فيه نماذج. تأكد LM Studio شغال بوضع السيرفر.",
			"description": "LM Studio يشغّل نماذج محليًا. اتبع دليل البدء السريع. ملاحظة: أفضل أداء مع Claude."
		},
		"ollama": {
			"baseUrl": "الرابط الأساسي (اختياري)",
			"modelId": "معرّف النموذج",
			"description": "Ollama يشغّل نماذج محليًا. راجع دليلهم.",
			"warning": "ملاحظة: Kilo Code يعمل أفضل مع Claude. النماذج الضعيفة قد لا تؤدي المطلوب."
		},
		"unboundApiKey": "مفتاح Unbound",
		"getUnboundApiKey": "احصل على مفتاح Unbound",
		"unboundRefreshModelsSuccess": "تم تحديث قائمة النماذج!",
		"unboundInvalidApiKey": "مفتاح غير صالح.",
		"humanRelay": {
			"description": "ما يحتاج مفتاح، لكن عليك تنسخ/تلصق بين المتصفح والإضافة.",
			"instructions": "يطلع مربع حوار ينسخ الرسالة تلقائي. الصقها في ChatGPT أو Claude ثم انسخ الرد ورجعه."
		},
		"openRouter": {
			"providerRouting": {
				"title": "توجيه مزوّد OpenRouter",
				"description": "OpenRouter يوازن الطلبات على أفضل مزوّد. تقدر تختار مزوّد محدد.",
				"learnMore": "تعرف أكثر"
			}
		},
		"customModel": {
			"capabilities": "اضبط قدرات وتسعير النموذج المتوافق مع OpenAI.",
			"maxTokens": {
				"label": "أقصى مخرجات التوكينات",
				"description": "الحد الأقصى للتوكينات في الرد (-1 للسماح للسيرفر يحدد)."
			},
			"contextWindow": {
				"label": "حجم نافذة السياق",
				"description": "إجمالي التوكينات (إدخال + إخراج) المدعومة."
			},
			"imageSupport": {
				"label": "دعم الصور",
				"description": "هل النموذج يفهم الصور؟"
			},
			"computerUse": {
				"label": "استخدام الكمبيوتر",
				"description": "هل النموذج يقدر يتفاعل مع المتصفح؟"
			},
			"promptCache": {
				"label": "تخزين الموجهات",
				"description": "هل النموذج يدعم تخزين الموجهات؟"
			},
			"pricing": {
				"input": {
					"label": "سعر الإدخال",
					"description": "تكلفة كل مليون توكين إدخال."
				},
				"output": {
					"label": "سعر المخرجات",
					"description": "تكلفة كل مليون توكين مخرجات."
				},
				"cacheReads": {
					"label": "سعر قراءة الكاش",
					"description": "تكلفة قراءة من الكاش."
				},
				"cacheWrites": {
					"label": "سعر كتابة الكاش",
					"description": "تكلفة كتابة للكاش أول مرة."
				}
			},
			"resetDefaults": "رجع للإعدادات الافتراضية"
		},
		"rateLimitSeconds": {
			"label": "معدل الطلب",
			"description": "أقل وقت بين طلبات API."
		},
		"consecutiveMistakeLimit": {
			"label": "حد الأخطاء والتكرار",
			"description": "عدد الأخطاء المتتالية أو الإجراءات المتكررة قبل إظهار حوار 'Kilo Code يواجه مشكلة'",
			"unlimitedDescription": "إعادة المحاولة غير المحدودة مفعلة (المتابعة التلقائية). لن يظهر الحوار أبداً.",
			"warning": "⚠️ تعيين القيمة إلى 0 يسمح بإعادة المحاولة غير المحدودة مما قد يستهلك استخدام API كبير"
		},
		"reasoningEffort": {
			"label": "جهد الاستنتاج",
			"minimal": "الحد الأدنى (الأسرع)",
			"high": "عالي",
			"medium": "متوسط",
			"low": "منخفض"
		},
		"verbosity": {
			"label": "مستوى التفصيل في المخرجات",
			"high": "عالي",
			"medium": "متوسط",
			"low": "منخفض",
			"description": "يتحكم في مدى تفصيل ردود النموذج. المستوى المنخفض ينتج إجابات مختصرة، بينما المستوى العالي يوفر شروحات شاملة."
		},
		"setReasoningLevel": "تفعيل جهد الاستنتاج",
		"claudeCode": {
			"pathLabel": "مسار Claude Code",
			"description": "مسار CLI اختياري (الافتراضي 'claude').",
			"placeholder": "الافتراضي: claude",
			"maxTokensLabel": "أقصى توكنات المخرجات",
			"maxTokensDescription": "الحد الأقصى لعدد توكنات المخرجات لردود Claude Code. الافتراضي هو 8000."
		},
		"geminiCli": {
			"description": "يستخدم OAuth من أداة Gemini CLI ولا يحتاج مفاتيح.",
			"oauthPath": "مسار بيانات OAuth (اختياري)",
			"oauthPathDescription": "إذا تركته فاضي يستخدم المسار الافتراضي (~/.gemini/oauth_creds.json).",
			"instructions": "إذا ما سجلت دخول، شغّل",
			"instructionsContinued": "في الطرفية أولاً.",
			"setupLink": "دليل إعداد Gemini CLI",
			"requirementsTitle": "متطلبات مهمة",
			"requirement1": "ثبت أداة Gemini CLI",
			"requirement2": "سجل دخول بـ Google",
			"requirement3": "يعمل مع حسابات Google الشخصية فقط",
			"requirement4": "المصادقة تتم عبر OAuth",
			"requirement5": "الأداة لازم تكون مثبتة ومُسجلة دخول",
			"freeAccess": "طبقة مجانية عبر OAuth"
		},
<<<<<<< HEAD
		"io_intelligence": {
			"name": "IO Intelligence",
			"description": "ذكاء ميسور للمهام اليومية"
		},
		"requesty": {
			"name": "Requesty",
			"description": "مساعد ذكي سريع وموثوق"
		},
		"kilo_code_openrouter": {
			"description": "الوصول لأكثر من 200 نموذج عبر OpenRouter بنافذة سياق 1 مليون"
=======
		"qwenCode": {
			"oauthPath": "مسار بيانات OAuth (اختياري)",
			"oauthPathDescription": "مسار ملف بيانات OAuth. اتركه فاضي لاستخدام المسار الافتراضي (~/.qwen/oauth_creds.json).",
			"description": "يستخدم هذا المزوّد مصادقة OAuth من خدمة Qwen ولا يحتاج مفاتيح API.",
			"instructions": "يرجى اتباع التوثيق الرسمي للحصول على ملف التخويل ووضعه في المسار المحدد.",
			"setupLink": "توثيق Qwen الرسمي"
>>>>>>> a5079a56
		}
	},
	"contextWindow": {
		"description": "أقصى سياق محادثة",
		"oneMillion": "1 مليون"
	},
	"maxTokens": {
		"description": "أقصى طول إجابة"
	},
	"topP": {
		"description": "تحكم في تنوع الإجابات"
	},
	"kiloRemoteControl": {
		"description": "تفعيل التحكم عن بُعد للمهام"
	},
	"browser": {
		"enable": {
			"label": "تفعيل أداة المتصفح",
			"description": "إذا تم التفعيل، Kilo Code يقدر يستخدم المتصفح مع النماذج الداعمة. <0>تعرف أكثر</0>"
		},
		"viewport": {
			"label": "حجم العرض",
			"description": "اختر حجم الشاشة لتفاعلات المتصفح.",
			"options": {
				"largeDesktop": "سطح مكتب كبير (1280×800)",
				"smallDesktop": "سطح مكتب صغير (900×600)",
				"tablet": "جهاز لوحي (768×1024)",
				"mobile": "جوال (360×640)"
			}
		},
		"screenshotQuality": {
			"label": "جودة اللقطة",
			"description": "اضبط جودة WebP للقطات. القيمة الأعلى أوضح لكن تزيد استهلاك التوكن."
		},
		"remote": {
			"label": "استخدام اتصال متصفح بعيد",
			"description": "اتصال بـ Chrome مع remote debugging.",
			"urlPlaceholder": "رابط مخصص (مثال http://localhost:9222)",
			"testButton": "اختبار الاتصال",
			"testingButton": "جارٍ الاختبار...",
			"instructions": "أدخل عنوان DevTools أو اتركه فاضي للاكتشاف التلقائي."
		}
	},
	"checkpoints": {
		"enable": {
			"label": "تفعيل نقاط الحفظ التلقائية",
			"description": "ينشئ نقاط حفظ آليًا أثناء التنفيذ. <0>تعرف أكثر</0>"
		}
	},
	"display": {
		"taskTimeline": {
			"label": "إظهار خط الزمن للمهمة",
			"description": "يعرض مخطط زمني ملون لرسائل المهمة لتتبع التقدّم بسرعة."
		}
	},
	"notifications": {
		"sound": {
			"label": "تفعيل الصوتيات",
			"description": "يشغّل مؤثرات صوتية.",
			"volumeLabel": "المستوى"
		},
		"tts": {
			"label": "تفعيل النص إلى كلام",
			"description": "يقرأ ردود Kilo Code بصوت عالٍ.",
			"speedLabel": "السرعة"
		}
	},
	"contextManagement": {
		"description": "تحكّم بالمعلومات المُدرجة في سياق الذكاء.",
		"autoCondenseContextPercent": {
			"label": "نسبة تشغيل التلخيص الذكي",
			"description": "عند الوصول لهذه النسبة، يختصر Kilo Code السياق."
		},
		"condensingApiConfiguration": {
			"label": "إعداد API للتلخيص",
			"description": "اختر إعداد API للتلخيص أو اترك الحالي.",
			"useCurrentConfig": "الافتراضي"
		},
		"customCondensingPrompt": {
			"label": "موجه تلخيص مخصص",
			"description": "اكتب موجه مخصص للتلخيص (أو اتركه فاضي).",
			"placeholder": "اكتب موجه التلخيص هنا...\n\nنفس هيكل الموجه الافتراضي يمكن استخدامه:",
			"reset": "رجوع للافتراضي",
			"hint": "فارغ = الافتراضي"
		},
		"autoCondenseContext": {
			"name": "تشغيل التلخيص الذكي تلقائيًا",
			"description": "عند التفعيل، يتم التلخيص تلقائيًا. إذا عطّلت، تقدر تشغله يدويًا."
		},
		"openTabs": {
			"label": "حد تبويبات السياق",
			"description": "أقصى عدد تبويبات VSCode المضافة للسياق."
		},
		"workspaceFiles": {
			"label": "حد ملفات المشروع",
			"description": "أقصى عدد ملفات تُدرج من المجلد الحالي."
		},
		"rooignore": {
			"label": "إظهار ملفات .kilocodeignore",
			"description": "عند التفعيل تُعرض مع رمز قفل؛ عند التعطيل تُخفى."
		},
		"maxConcurrentFileReads": {
			"label": "حد قراءة الملفات المتزامنة",
			"description": "كم ملف يقرأه read_file مع بعض."
		},
		"maxReadFile": {
			"label": "حد تقديري لقراءة الملف",
			"description": "عدد الأسطر يُقرأ عند غياب start/end. -1 يقرأ الكل، 0 لا يقرأ ويعرض الفهرس فقط.",
			"lines": "أسطر",
			"always_full_read": "دومًا اقرأ الملف كامل"
		},
		"maxImageFileSize": {
			"label": "أقصى حجم ملف صورة",
			"mb": "ميجابايت",
			"description": "الحد الأقصى لحجم (بالميجابايت) لملفات الصور التي يمكن معالجتها بواسطة أداة قراءة الملفات."
		},
		"maxTotalImageSize": {
			"label": "أقصى حجم إجمالي للصور",
			"mb": "ميجابايت",
			"description": "الحد الأقصى التراكمي للحجم (بالميجابايت) لجميع الصور المعالجة في عملية read_file واحدة. عند قراءة صور متعددة، يُضاف حجم كل صورة للإجمالي. إذا كان تضمين صورة أخرى سيتجاوز هذا الحد، فسيتم تخطيها."
		},
		"condensingThreshold": {
			"label": "نسبة التفعيل",
			"selectProfile": "اضبط النسبة للملف",
			"defaultProfile": "افتراضي عام",
			"defaultDescription": "إذا وصل السياق للنسبة يختصر (لكل الملفات).",
			"profileDescription": "نسبة مخصصة لهذا الملف فقط.",
			"inheritDescription": "هذا الملف يرث النسبة العامة ({{threshold}}%)",
			"usesGlobal": "(يستخدم {{threshold}}% عام)"
		},
		"diagnostics": {
			"includeMessages": {
				"label": "تضمين رسائل التشخيص تلقائيًا في السياق",
				"description": "عند التفعيل، سيتم تضمين رسائل التشخيص (الأخطاء) من الملفات المُحررة تلقائيًا في السياق. يمكنك دائمًا تضمين جميع تشخيصات مساحة العمل يدويًا باستخدام @problems."
			},
			"maxMessages": {
				"label": "أقصى عدد رسائل التشخيص",
				"description": "يحدد عدد رسائل التشخيص (أخطاء، تحذيرات) المُدرجة في السياق. عند التعيين، سيتم عرض هذا العدد فقط من التشخيصات، مع إعطاء الأولوية للأخطاء على التحذيرات. اضبط على 0 للتشخيصات غير المحدودة.",
				"resetTooltip": "إعادة للقيمة الافتراضية (50)",
				"unlimitedLabel": "غير محدود"
			},
			"delayAfterWrite": {
				"label": "تأخير بعد الكتابة للسماح للتشخيصات باكتشاف المشاكل المحتملة",
				"description": "الوقت للانتظار بعد كتابة الملفات قبل المتابعة، مما يسمح لأدوات التشخيص بمعالجة التغييرات واكتشاف المشاكل."
			}
		}
	},
	"terminal": {
		"basic": {
			"label": "أساسيات الطرفية",
			"description": "إعدادات طرفية بسيطة"
		},
		"advanced": {
			"label": "متقدم",
			"description": "قد تحتاج إعادة تشغيل الطرفية."
		},
		"outputLineLimit": {
			"label": "حد مخرجات الطرفية",
			"description": "أقصى الأسطر المُدرجة عند تنفيذ الأوامر."
		},
		"outputCharacterLimit": {
			"label": "حد أحرف الطرفية",
			"description": "أقصى عدد أحرف في مخرجات الطرفية عند تنفيذ الأوامر. هذا الحد له أولوية على حد الأسطر لمنع مشاكل الذاكرة من الأسطر الطويلة جداً. عند التجاوز، سيتم قطع المخرجات. <0>تعرف أكثر</0>"
		},
		"shellIntegrationTimeout": {
			"label": "مهلة تكامل الشل",
			"description": "أقصى انتظار لتكامل الشل قبل التنفيذ."
		},
		"shellIntegrationDisabled": {
			"label": "تعطيل تكامل الشل",
			"description": "فعّله إذا الأوامر ما تشتغل صح."
		},
		"commandDelay": {
			"label": "تأخير أوامر الطرفية",
			"description": "تأخير بالمللي ثانية بعد التنفيذ."
		},
		"compressProgressBar": {
			"label": "ضغط شريط التقدم",
			"description": "يحذف الحالات الوسيطة لتوفير السياق."
		},
		"powershellCounter": {
			"label": "تمكين محول PowerShell",
			"description": "يضيف عدّاد لضمان التقاط المخرجات."
		},
		"zshClearEolMark": {
			"label": "إزالة علامة نهاية السطر ZSH",
			"description": "يمسح PROMPT_EOL_MARK لمنع أخطاء."
		},
		"zshOhMy": {
			"label": "دمج Oh My Zsh",
			"description": "يعيّن ITERM_SHELL_INTEGRATION_INSTALLED=Yes."
		},
		"zshP10k": {
			"label": "دمج Powerlevel10k",
			"description": "يعيّن POWERLEVEL9K_TERM_SHELL_INTEGRATION=true."
		},
		"zdotdir": {
			"label": "تفعيل ZDOTDIR",
			"description": "ينشئ مجلد مؤقت لمعالجة zsh."
		},
		"inheritEnv": {
			"label": "وراثة متغيرات البيئة",
			"description": "تفعيل يورّث متغيرات بيئة نظامك."
		}
	},
	"advancedSettings": {
		"title": "الإعدادات المتقدمة"
	},
	"advanced": {
		"diff": {
			"label": "التعديل عبر Diff",
			"description": "يسرّع التعديلات ويرفض الكتابة الكاملة المقتصرة.",
			"strategy": {
				"label": "إستراتيجية Diff",
				"options": {
					"standard": "قياسية (كتلة وحدة)",
					"multiBlock": "تجريبية: عدة كتل",
					"unified": "تجريبية: موحدة"
				},
				"descriptions": {
					"standard": "تعدّل كتلة كود وحدة.",
					"unified": "يختار أفضل طريقة تلقائيًا.",
					"multiBlock": "يحدث عدة كتل دفعة وحدة."
				}
			},
			"matchPrecision": {
				"label": "دقة المطابقة",
				"description": "تحكّم في دقة مطابقة الأقسام."
			}
		},
		"todoList": {
			"label": "تفعيل أداة قائمة المهام",
			"description": "عند التفعيل، يمكن لـ Kilo Code إنشاء وإدارة قوائم المهام لتتبع تقدم المهام. هذا يساعد في تنظيم المهام المعقدة إلى خطوات قابلة للإدارة."
		}
	},
	"experimental": {
		"DIFF_STRATEGY_UNIFIED": {
			"name": "استخدم استراتيجية diff الموحدة التجريبية",
			"description": "قد تقلل من الإعادات لكنها مخاطرة."
		},
		"SEARCH_AND_REPLACE": {
			"name": "أداة بحث واستبدال تجريبية",
			"description": "تمكّن استبدال متعدد في طلب واحد."
		},
		"INSERT_BLOCK": {
			"name": "أداة إدراج محتوى تجريبية",
			"description": "تدرج محتوى في أسطر محددة بدون diff."
		},
		"POWER_STEERING": {
			"name": "وضع \"التحكم القوي\" التجريبي",
			"description": "يذكّر النموذج بتعليمات النمط بشكل أقوى (يستهلك توكنات أكثر)."
		},
		"CONCURRENT_FILE_READS": {
			"name": "قراءة ملفات متزامنة",
			"description": "يقرأ عدة ملفات في طلب واحد."
		},
		"MULTI_SEARCH_AND_REPLACE": {
			"name": "أداة diff متعددة الكتل",
			"description": "تحدّث عدة كتل كود بملف واحد."
		},
		"MARKETPLACE": {
			"name": "تفعيل السوق",
			"description": "تثبيت MCP وأنماط مخصصة من السوق."
		},
		"MULTI_FILE_APPLY_DIFF": {
			"name": "تعديلات ملفات متزامنة",
			"description": "يحرر عدة ملفات في طلب واحد."
		},
		"MORPH_FAST_APPLY": {
			"name": "تفعيل Morph Fast Apply",
			"description": "عند التفعيل، يمكن لـ Kilo Code تحرير الملفات باستخدام Morph Fast Apply.",
			"apiKey": "مفتاح Morph API (اختياري)",
			"placeholder": "أدخل مفتاح Morph API (اختياري)",
			"warning": "إذا لم تقم بتكوين مفتاح Morph API، يمكنك لا تزال استخدام Fast Apply مع Kilo Code أو OpenRouter. سيتم تحصيل رسوم من حسابك لاستخدام النموذج، هذا غير مُعرض حاليًا في واجهة الإضافة."
		},
		"INLINE_ASSIST": {
			"name": "المساعد المضمّن",
			"description": "تفعيل ميزات المساعدة المضمنة للحصول على اقتراحات وتحسينات سريعة للكود مباشرة في محرر النصوص الخاص بك. يتضمن ذلك مهمة مضمنة سريعة (Cmd+I) للتغييرات المستهدفة ومهمة مضمنة تلقائية للتحسينات السياقية."
		},
		"PREVENT_FOCUS_DISRUPTION": {
			"name": "التحرير في الخلفية",
			"description": "منع تعطيل تركيز المحرر عند التفعيل. تحدث تعديلات الملفات في الخلفية دون فتح عروض diff أو سرقة التركيز. يمكنك الاستمرار في العمل دون انقطاع بينما يقوم Kilo Code بإجراء التغييرات. يمكن فتح الملفات دون تركيز لالتقاط التشخيصات أو إبقاؤها مغلقة تماماً."
		},
		"ASSISTANT_MESSAGE_PARSER": {
			"name": "استخدام محلل الرسائل الجديد",
			"description": "تفعيل محلل الرسائل التجريبي المتدفق الذي يوفر تحسينات كبيرة في الأداء للاستجابات الطويلة من المساعد من خلال معالجة الرسائل بكفاءة أكبر."
		}
	},
	"promptCaching": {
		"label": "تعطيل تخزين الموجهات",
		"description": "عند التفعيل، ما يستخدم Kilo Code الكاش لهذا النموذج."
	},
	"temperature": {
		"useCustom": "استخدام درجة حرارة مخصصة",
		"description": "تتحكم في عشوائية الردود.",
		"rangeDescription": "القيمة الأعلى = مخرجات أكثر تنوع."
	},
	"modelInfo": {
		"supportsImages": "يدعم الصور",
		"noImages": "لا يدعم الصور",
		"supportsComputerUse": "يدعم استخدام الكمبيوتر",
		"noComputerUse": "لا يدعم استخدام الكمبيوتر",
		"supportsPromptCache": "يدعم تخزين الموجهات",
		"noPromptCache": "لا يدعم تخزين الموجهات",
		"contextWindow": "نافذة السياق:",
		"maxOutput": "أقصى مخرجات",
		"inputPrice": "سعر الإدخال",
		"outputPrice": "سعر المخرجات",
		"cacheReadsPrice": "سعر قراءة الكاش",
		"cacheWritesPrice": "سعر كتابة الكاش",
		"enableStreaming": "تفعيل البث",
		"enableR1Format": "تفعيل بارامترات R1",
		"enableR1FormatTips": "ضروري مع نماذج R1 لتجنب خطأ 400",
		"useAzure": "استخدام Azure",
		"azureApiVersion": "إصدار Azure API",
		"gemini": {
			"freeRequests": "* مجانًا حتى {{count}} طلب بالدقيقة.",
			"pricingDetails": "للمزيد راجع الأسعار.",
			"billingEstimate": "* التكلفة تقريبية وتعتمد على حجم الموجه."
		}
	},
	"modelPicker": {
		"automaticFetch": "الإضافة تجلب تلقائياً أحدث قائمة بالنماذج المتاحة على <serviceLink>{{serviceName}}</serviceLink>. إذا كنت غير متأكد من النموذج الذي تختاره، فإن Kilo Code يعمل بشكل أفضل مع <defaultModelLink>{{defaultModelId}}</defaultModelLink>.",
		"label": "النموذج",
		"searchPlaceholder": "بحث",
		"noMatchFound": "ما فيه تطابق",
		"useCustomModel": "استخدام مخصص: {{modelId}}"
	},
	"footer": {
		"feedback": "عندك سؤال أو ملاحظة؟ افتح تذكرة في <githubLink>github.com/Kilo-Org/kilocode</githubLink> أو انضم لـ <redditLink>r/kilocode</redditLink> أو <discordLink>kilocode.ai/discord</discordLink>.",
		"support": "للاستفسارات المالية: <supportLink>https://kilocode.ai/support</supportLink>",
		"telemetry": {
			"label": "السماح بتقارير الأخطاء والاستخدام",
			"description": "ساعد في تحسين Kilo Code بإرسال بيانات الاستخدام وتقارير الأخطاء. لا يتم إرسال أي كود أو مطالبات أو معلومات شخصية أبداً. راجع سياسة الخصوصية لمزيد من التفاصيل."
		},
		"settings": {
			"import": "استيراد",
			"export": "تصدير",
			"reset": "إعادة تعيين"
		}
	},
	"thinkingBudget": {
		"maxTokens": "أقصى توكنات",
		"maxThinkingTokens": "أقصى توكنات تفكير"
	},
	"validation": {
		"apiKey": "لازم تدخل مفتاح API صالح.",
		"awsRegion": "اختر منطقة AWS لاستخدام Bedrock.",
		"googleCloud": "أدخل معرّف مشروع ومنطقة Google Cloud صالحين.",
		"modelId": "أدخل معرّف نموذج صحيح.",
		"modelSelector": "أدخل محدد نموذج صالح.",
		"openAi": "أدخل رابط أساسي ومفتاح API ومعرّف نموذج صحيح.",
		"arn": {
			"invalidFormat": "تنسيق ARN غير صالح.",
			"regionMismatch": "تحذير: منطقة ARN ({{arnRegion}}) تختلف عن المختارة ({{region}})."
		},
		"modelAvailability": "النموذج {{modelId}} غير متاح.",
		"providerNotAllowed": "المزوّد '{{provider}}' غير مسموح به.",
		"modelNotAllowed": "النموذج '{{model}}' غير مسموح به للمزوّد '{{provider}}'.",
		"profileInvalid": "الملف يحتوي مزوّد أو نموذج غير مسموح."
	},
	"placeholders": {
		"apiKey": "اكتب مفتاح API...",
		"profileName": "اكتب اسم الملف",
		"accessKey": "اكتب Access Key...",
		"secretKey": "اكتب Secret Key...",
		"sessionToken": "اكتب Session Token...",
		"credentialsJson": "اكتب JSON الاعتماد...",
		"keyFilePath": "اكتب مسار ملف المفتاح...",
		"projectId": "اكتب معرّف المشروع...",
		"customArn": "أدخل ARN (مثال arn:aws:bedrock:us-east-1:123456789012:foundation-model/my-model)",
		"baseUrl": "اكتب الرابط الأساسي...",
		"modelId": {
			"lmStudio": "مثال meta-llama-3.1-8b-instruct",
			"lmStudioDraft": "مثال lmstudio-community/llama-3.2-1b-instruct",
			"ollama": "مثال llama3.1"
		},
		"numbers": {
			"maxTokens": "مثال 4096",
			"contextWindow": "مثال 128000",
			"inputPrice": "مثال 0.0001",
			"outputPrice": "مثال 0.0002",
			"cacheWritePrice": "مثال 0.00005"
		}
	},
	"defaults": {
		"ollamaUrl": "الافتراضي: http://localhost:11434",
		"lmStudioUrl": "الافتراضي: http://localhost:1234",
		"geminiUrl": "الافتراضي: https://generativelanguage.googleapis.com"
	},
	"labels": {
		"customArn": "ARN مخصص",
		"useCustomArn": "استخدام ARN مخصص..."
	},
	"limitMaxTokensDescription": "تحديد أقصى عدد توكنات في الرد",
	"maxOutputTokensLabel": "أقصى توكنات المخرجات",
	"maxTokensGenerateDescription": "أقصى عدد توكنات يتم توليدها في الرد",
	"includeMaxOutputTokens": "إرسال حد المخرجات",
	"includeMaxOutputTokensDescription": "يُرسل max_output_tokens في الطلب. بعض المزوّدين ما يدعمونه."
}<|MERGE_RESOLUTION|>--- conflicted
+++ resolved
@@ -493,7 +493,6 @@
 			"requirement5": "الأداة لازم تكون مثبتة ومُسجلة دخول",
 			"freeAccess": "طبقة مجانية عبر OAuth"
 		},
-<<<<<<< HEAD
 		"io_intelligence": {
 			"name": "IO Intelligence",
 			"description": "ذكاء ميسور للمهام اليومية"
@@ -504,14 +503,13 @@
 		},
 		"kilo_code_openrouter": {
 			"description": "الوصول لأكثر من 200 نموذج عبر OpenRouter بنافذة سياق 1 مليون"
-=======
+		},
 		"qwenCode": {
 			"oauthPath": "مسار بيانات OAuth (اختياري)",
 			"oauthPathDescription": "مسار ملف بيانات OAuth. اتركه فاضي لاستخدام المسار الافتراضي (~/.qwen/oauth_creds.json).",
 			"description": "يستخدم هذا المزوّد مصادقة OAuth من خدمة Qwen ولا يحتاج مفاتيح API.",
 			"instructions": "يرجى اتباع التوثيق الرسمي للحصول على ملف التخويل ووضعه في المسار المحدد.",
 			"setupLink": "توثيق Qwen الرسمي"
->>>>>>> a5079a56
 		}
 	},
 	"contextWindow": {
