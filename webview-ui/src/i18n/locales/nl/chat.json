--- conflicted
+++ resolved
@@ -301,16 +301,10 @@
 		}
 	},
 	"codebaseSearch": {
-<<<<<<< HEAD
 		"wantsToSearch": "Kilo Code wil de codebase doorzoeken op <code>{{query}}</code>:",
 		"wantsToSearchWithPath": "Kilo Code wil de codebase doorzoeken op <code>{{query}}</code> in <code>{{path}}</code>:",
-		"didSearch": "{{count}} resultaat/resultaten gevonden voor <code>{{query}}</code>:"
-=======
-		"wantsToSearch": "Roo wil de codebase doorzoeken op <code>{{query}}</code>:",
-		"wantsToSearchWithPath": "Roo wil de codebase doorzoeken op <code>{{query}}</code> in <code>{{path}}</code>:",
 		"didSearch": "{{count}} resultaat/resultaten gevonden voor <code>{{query}}</code>:",
 		"resultTooltip": "Gelijkenisscore: {{score}} (klik om bestand te openen)"
->>>>>>> ed536a98
 	},
 	"read-batch": {
 		"approve": {
