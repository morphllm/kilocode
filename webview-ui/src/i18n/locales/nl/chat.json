--- conflicted
+++ resolved
@@ -115,13 +115,9 @@
 		"title": "Modi",
 		"marketplace": "Modus Marktplaats",
 		"settings": "Modus Instellingen",
-<<<<<<< HEAD
-		"description": "Gespecialiseerde persona's die het gedrag van Kilo Code aanpassen."
-=======
-		"description": "Gespecialiseerde persona's die het gedrag van Roo aanpassen.",
+		"description": "Gespecialiseerde persona's die het gedrag van Kilo Code aanpassen.",
 		"searchPlaceholder": "Zoek modi...",
 		"noResults": "Geen resultaten gevonden"
->>>>>>> 1695c83c
 	},
 	"addImages": "Afbeeldingen toevoegen aan bericht",
 	"sendMessage": "Bericht verzenden",
