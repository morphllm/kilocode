{
	"greeting": "Què pot fer Kilo Code per tu?",
	"task": {
		"title": "Tasca",
		"expand": "Expandir tasca",
		"collapse": "Replegar tasca",
		"seeMore": "Veure més",
		"seeLess": "Veure menys",
		"tokens": "Tokens",
		"cache": "Caché",
		"apiCost": "Cost d'API",
		"size": "Mida",
		"contextWindow": "Finestra de context",
		"closeAndStart": "Tancar tasca i iniciar-ne una de nova",
		"export": "Exportar historial de tasques",
		"delete": "Eliminar tasca (Shift + Clic per ometre confirmació)",
		"condenseContext": "Condensar context de forma intel·ligent",
		"share": "Compartir tasca",
		"shareWithOrganization": "Compartir amb l'organització",
		"shareWithOrganizationDescription": "Només els membres de la teva organització poden accedir",
		"sharePublicly": "Compartir públicament",
		"sharePubliclyDescription": "Qualsevol amb l'enllaç pot accedir",
		"connectToCloud": "Connecta al núvol",
		"connectToCloudDescription": "Inicia sessió a Kilo Code Cloud per compartir tasques",
		"sharingDisabledByOrganization": "Compartició deshabilitada per l'organització",
		"shareSuccessOrganization": "Enllaç d'organització copiat al porta-retalls",
		"shareSuccessPublic": "Enllaç públic copiat al porta-retalls"
	},
	"history": {
		"title": "Historial"
	},
	"unpin": "Desfixar",
	"pin": "Fixar",
	"tokenProgress": {
		"availableSpace": "Espai disponible: {{amount}} tokens",
		"tokensUsed": "Tokens utilitzats: {{used}} de {{total}}",
		"reservedForResponse": "Reservat per a resposta del model: {{amount}} tokens"
	},
	"retry": {
		"title": "Tornar a intentar",
		"tooltip": "Torna a provar l'operació"
	},
	"startNewTask": {
		"title": "Començar una nova tasca",
		"tooltip": "Comença una nova tasca"
	},
	"reportBug": {
		"title": "Informa d'un error"
	},
	"proceedAnyways": {
		"title": "Continuar de totes maneres",
		"tooltip": "Continua mentre s'executa l'ordre"
	},
	"save": {
		"title": "Desar",
		"tooltip": "Desa els canvis del missatge"
	},
	"reject": {
		"title": "Rebutjar",
		"tooltip": "Rebutja aquesta acció"
	},
	"completeSubtaskAndReturn": "Completar la subtasca i tornar",
	"approve": {
		"title": "Aprovar",
		"tooltip": "Aprova aquesta acció"
	},
	"runCommand": {
		"title": "Executar ordre",
		"tooltip": "Executa aquesta ordre"
	},
	"proceedWhileRunning": {
		"title": "Continuar mentre s'executa",
		"tooltip": "Continua malgrat els advertiments"
	},
	"killCommand": {
		"title": "Atura l'ordre",
		"tooltip": "Atura l'ordre actual"
	},
	"resumeTask": {
		"title": "Reprendre la tasca",
		"tooltip": "Repren la tasca actual"
	},
	"terminate": {
		"title": "Finalitzar",
		"tooltip": "Finalitza la tasca actual"
	},
	"cancel": {
		"title": "Cancel·lar",
		"tooltip": "Cancel·la l'operació actual"
	},
	"scrollToBottom": "Desplaça't al final del xat",
	"about": "Genera, refactoritza i depura codi amb l'ajuda de la IA. Consulta la nostra <DocsLink>documentació</DocsLink> per obtenir més informació.",
	"onboarding": "<strong> La vostra llista de tasques en aquest espai de treball està buida. </strong> Comença escrivint una tasca a continuació. \nNo esteu segur per on començar? \nMés informació sobre què pot fer Kilo Code als documents.",
	"rooTips": {
		"boomerangTasks": {
			"title": "Orquestració de Tasques",
			"description": "Divideix les tasques en parts més petites i manejables."
		},
		"stickyModels": {
			"title": "Modes persistents",
			"description": "Cada mode recorda el vostre darrer model utilitzat"
		},
		"tools": {
			"title": "Eines",
			"description": "Permet que la IA resolgui problemes navegant per la web, executant ordres i molt més."
		},
		"customizableModes": {
			"title": "Modes personalitzables",
			"description": "Personalitats especialitzades amb comportaments propis i models assignats"
		}
	},
	"selectMode": "Selecciona el mode d'interacció",
	"selectApiConfig": "Seleccioneu la configuració de l'API",
	"selectModelConfig": "Seleccioneu el model",
	"enhancePrompt": "Millora la sol·licitud amb context addicional",
	"addImages": "Afegeix imatges al missatge",
	"sendMessage": "Envia el missatge",
	"stopTts": "Atura la síntesi de veu",
	"typeMessage": "Escriu un missatge...",
	"typeTask": "Escriu la teva tasca aquí...",
	"addContext": "@ per afegir context, / per a comandes",
	"dragFiles": "manté premut shift per arrossegar fitxers",
	"dragFilesImages": "manté premut shift per arrossegar fitxers/imatges",
	"enhancePromptDescription": "El botó 'Millora la sol·licitud' ajuda a millorar la teva sol·licitud proporcionant context addicional, aclariments o reformulacions. Prova d'escriure una sol·licitud aquí i fes clic al botó de nou per veure com funciona.",
	"modeSelector": {
		"title": "Modes",
		"marketplace": "Marketplace de Modes",
		"settings": "Configuració de Modes",
		"description": "Personalitats especialitzades que adapten el comportament de Kilo Code.",
		"searchPlaceholder": "Cerca modes...",
		"noResults": "No s'han trobat resultats"
	},
	"errorReadingFile": "Error en llegir el fitxer:",
	"noValidImages": "No s'ha processat cap imatge vàlida",
	"separator": "Separador",
	"edit": "Edita...",
	"forNextMode": "per al següent mode",
	"forPreviousMode": "per al mode anterior",
	"error": "Error",
	"diffError": {
		"title": "Edició fallida"
	},
	"troubleMessage": "Kilo Code està tenint problemes...",
	"apiRequest": {
		"title": "Sol·licitud API",
		"failed": "Sol·licitud API ha fallat",
		"streaming": "Sol·licitud API...",
		"cancelled": "Sol·licitud API cancel·lada",
		"streamingFailed": "Transmissió API ha fallat"
	},
	"checkpoint": {
		"regular": "Punt de control",
		"initializingWarning": "Encara s'està inicialitzant el punt de control... Si això triga massa, pots desactivar els punts de control a la <settingsLink>configuració</settingsLink> i reiniciar la teva tasca.",
		"menu": {
			"viewDiff": "Veure diferències",
			"restore": "Restaurar punt de control",
			"restoreFiles": "Restaurar arxius",
			"restoreFilesDescription": "Restaura els arxius del teu projecte a una instantània presa en aquest punt.",
			"restoreFilesAndTask": "Restaurar arxius i tasca",
			"confirm": "Confirmar",
			"cancel": "Cancel·lar",
			"cannotUndo": "Aquesta acció no es pot desfer.",
			"restoreFilesAndTaskDescription": "Restaura els arxius del teu projecte a una instantània presa en aquest punt i elimina tots els missatges posteriors a aquest punt."
		},
		"current": "Actual"
	},
	"instructions": {
		"wantsToFetch": "Kilo Code vol obtenir instruccions detallades per ajudar amb la tasca actual."
	},
	"fileOperations": {
		"wantsToRead": "Kilo Code vol llegir aquest fitxer:",
		"wantsToReadOutsideWorkspace": "Kilo Code vol llegir aquest fitxer fora de l'espai de treball:",
		"didRead": "Kilo Code ha llegit aquest fitxer:",
		"wantsToEdit": "Kilo Code vol editar aquest fitxer:",
		"wantsToEditOutsideWorkspace": "Kilo Code vol editar aquest fitxer fora de l'espai de treball:",
		"wantsToEditProtected": "Kilo Code vol editar un fitxer de configuració protegit:",
		"wantsToCreate": "Kilo Code vol crear un nou fitxer:",
		"wantsToSearchReplace": "Kilo Code vol realitzar cerca i substitució en aquest fitxer:",
		"didSearchReplace": "Kilo Code ha realitzat cerca i substitució en aquest fitxer:",
		"wantsToInsert": "Kilo Code vol inserir contingut en aquest fitxer:",
		"wantsToInsertWithLineNumber": "Kilo Code vol inserir contingut a la línia {{lineNumber}} d'aquest fitxer:",
		"wantsToInsertAtEnd": "Kilo Code vol afegir contingut al final d'aquest fitxer:",
		"wantsToReadAndXMore": "En Kilo Code vol llegir aquest fitxer i {{count}} més:",
		"wantsToReadMultiple": "Kilo Code vol llegir diversos fitxers:",
		"wantsToApplyBatchChanges": "Kilo Code vol aplicar canvis a múltiples fitxers:"
	},
	"directoryOperations": {
		"wantsToViewTopLevel": "Kilo Code vol veure els fitxers de nivell superior en aquest directori:",
		"didViewTopLevel": "Kilo Code ha vist els fitxers de nivell superior en aquest directori:",
		"wantsToViewRecursive": "Kilo Code vol veure recursivament tots els fitxers en aquest directori:",
		"didViewRecursive": "Kilo Code ha vist recursivament tots els fitxers en aquest directori:",
		"wantsToViewDefinitions": "Kilo Code vol veure noms de definicions de codi font utilitzats en aquest directori:",
		"didViewDefinitions": "Kilo Code ha vist noms de definicions de codi font utilitzats en aquest directori:",
		"wantsToSearch": "Kilo Code vol cercar en aquest directori <code>{{regex}}</code>:",
		"didSearch": "Kilo Code ha cercat en aquest directori <code>{{regex}}</code>:",
		"wantsToSearchOutsideWorkspace": "Kilo Code vol cercar en aquest directori (fora de l'espai de treball) <code>{{regex}}</code>:",
		"didSearchOutsideWorkspace": "Kilo Code ha cercat en aquest directori (fora de l'espai de treball) <code>{{regex}}</code>:",
		"wantsToViewTopLevelOutsideWorkspace": "Kilo Code vol veure els fitxers de nivell superior en aquest directori (fora de l'espai de treball):",
		"didViewTopLevelOutsideWorkspace": "Kilo Code ha vist els fitxers de nivell superior en aquest directori (fora de l'espai de treball):",
		"wantsToViewRecursiveOutsideWorkspace": "Kilo Code vol veure recursivament tots els fitxers en aquest directori (fora de l'espai de treball):",
		"didViewRecursiveOutsideWorkspace": "Kilo Code ha vist recursivament tots els fitxers en aquest directori (fora de l'espai de treball):",
		"wantsToViewDefinitionsOutsideWorkspace": "Kilo Code vol veure noms de definicions de codi font utilitzats en aquest directori (fora de l'espai de treball):",
		"didViewDefinitionsOutsideWorkspace": "Kilo Code ha vist noms de definicions de codi font utilitzats en aquest directori (fora de l'espai de treball):"
	},
	"commandOutput": "Sortida de l'ordre",
	"commandExecution": {
		"running": "Executant",
		"pid": "PID: {{pid}}",
		"exited": "Finalitzat ({{exitCode}})",
		"manageCommands": "Gestiona els permisos de les ordres",
		"commandManagementDescription": "Gestiona els permisos de les ordres: Fes clic a ✓ per permetre l'execució automàtica, ✗ per denegar l'execució. Els patrons es poden activar/desactivar o eliminar de les llistes. <settingsLink>Mostra tots els paràmetres</settingsLink>",
		"addToAllowed": "Afegeix a la llista de permesos",
		"removeFromAllowed": "Elimina de la llista de permesos",
		"addToDenied": "Afegeix a la llista de denegats",
		"removeFromDenied": "Elimina de la llista de denegats",
		"abortCommand": "Interromp l'execució de l'ordre",
		"expandOutput": "Amplia la sortida",
		"collapseOutput": "Redueix la sortida",
		"expandManagement": "Amplia la secció de gestió d'ordres",
		"collapseManagement": "Redueix la secció de gestió d'ordres"
	},
	"response": "Resposta",
	"arguments": "Arguments",
	"mcp": {
		"wantsToUseTool": "Kilo Code vol utilitzar una eina al servidor MCP {{serverName}}:",
		"wantsToAccessResource": "Kilo Code vol accedir a un recurs al servidor MCP {{serverName}}:"
	},
	"modes": {
		"wantsToSwitch": "Kilo Code vol canviar a mode <code>{{mode}}</code>",
		"wantsToSwitchWithReason": "Kilo Code vol canviar a mode <code>{{mode}}</code> perquè: {{reason}}",
		"didSwitch": "Kilo Code ha canviat a mode <code>{{mode}}</code>",
		"didSwitchWithReason": "Kilo Code ha canviat a mode <code>{{mode}}</code> perquè: {{reason}}"
	},
	"subtasks": {
		"wantsToCreate": "Kilo Code vol crear una nova subtasca en mode <code>{{mode}}</code>:",
		"wantsToFinish": "Kilo Code vol finalitzar aquesta subtasca",
		"newTaskContent": "Instruccions de la subtasca",
		"completionContent": "Subtasca completada",
		"resultContent": "Resultats de la subtasca",
		"defaultResult": "Si us plau, continua amb la següent tasca.",
		"completionInstructions": "Subtasca completada! Pots revisar els resultats i suggerir correccions o següents passos. Si tot sembla correcte, confirma per tornar el resultat a la tasca principal."
	},
	"questions": {
		"hasQuestion": "Kilo Code té una pregunta:"
	},
	"taskCompleted": "Tasca completada",
	"powershell": {
		"issues": "Sembla que estàs tenint problemes amb Windows PowerShell, si us plau consulta aquesta documentació per a més informació."
	},
	"autoApprove": {
		"title": "Aprovació automàtica:",
		"none": "Cap",
		"description": "L'aprovació automàtica permet a Kilo Code realitzar accions sense demanar permís. Activa-la només per a accions en les que confies plenament. Configuració més detallada disponible a la <settingsLink>Configuració</settingsLink>.",
		"selectOptionsFirst": "Selecciona almenys una opció a continuació per activar l'aprovació automàtica",
		"toggleAriaLabel": "Commuta l'aprovació automàtica",
		"disabledAriaLabel": "Aprovació automàtica desactivada: seleccioneu primer les opcions"
	},
	"reasoning": {
		"thinking": "Pensant",
		"seconds": "{{count}}s"
	},
	"contextCondense": {
		"title": "Context condensat",
		"condensing": "Condensant context...",
		"errorHeader": "Error en condensar el context",
		"tokens": "tokens"
	},
	"followUpSuggest": {
		"copyToInput": "Copiar a l'entrada (o Shift + clic)",
		"autoSelectCountdown": "Selecció automàtica en {{count}}s",
		"countdownDisplay": "{{count}}s"
	},
	"announcement": {
<<<<<<< HEAD
		"title": "🎉 Kilo Code {{version}} Llançat",
		"description": "Kilo Code {{version}} porta noves funcions potents i millores significatives per millorar el vostre flux de treball de desenvolupament.",
=======
		"title": "🎉 Roo Code {{version}} Llançat",
		"stealthModel": {
			"feature": "<bold>Model stealth GRATUÏT per temps limitat</bold> - Un model de raonament ultraràpid que destaca en codificació agèntica amb una finestra de context de 262k, disponible a través de Roo Code Cloud.",
			"note": "(Nota: els prompts i completacions són registrats pel creador del model i utilitzats per millorar-lo)",
			"connectButton": "Connectar a Roo Code Cloud",
			"selectModel": "Selecciona <code>roo/sonic</code> del proveïdor Roo Code Cloud a<br/><settingsLink>Configuració</settingsLink> per començar"
		},
		"description": "Roo Code {{version}} porta noves funcions potents i millores significatives per millorar el vostre flux de treball de desenvolupament.",
>>>>>>> 81cba186
		"whatsNew": "Novetats",
		"feature1": "<bold>Cua de Missatges</bold>: Posa en cua múltiples missatges mentre Roo està treballant, permetent-te continuar planificant el teu flux de treball sense interrupcions.",
		"feature2": "<bold>Comandaments de Barra Personalitzats</bold>: Crea comandaments de barra personalitzats per a accés ràpid a prompts i fluxos de treball utilitzats freqüentment, amb gestió completa de la interfície d'usuari.",
		"feature3": "<bold>Eines Gemini Millorades</bold>: Noves capacitats de context d'URL i fonamentació de cerca de Google proporcionen als models Gemini informació web en temps real i capacitats de recerca millorades.",
		"hideButton": "Amaga l'anunci",
		"detailsDiscussLinks": "Obtén més detalls i uneix-te a les discussions a <discordLink>Discord</discordLink> i <redditLink>Reddit</redditLink> 🚀"
	},
	"browser": {
		"rooWantsToUse": "Kilo Code vol utilitzar el navegador:",
		"consoleLogs": "Registres de consola",
		"noNewLogs": "(Cap registre nou)",
		"screenshot": "Captura de pantalla del navegador",
		"cursor": "cursor",
		"navigation": {
			"step": "Pas {{current}} de {{total}}",
			"previous": "Anterior",
			"next": "Següent"
		},
		"sessionStarted": "Sessió de navegador iniciada",
		"actions": {
			"title": "Acció de navegació: ",
			"launch": "Iniciar navegador a {{url}}",
			"click": "Clic ({{coordinate}})",
			"type": "Escriure \"{{text}}\"",
			"scrollDown": "Desplaçar avall",
			"scrollUp": "Desplaçar amunt",
			"close": "Tancar navegador"
		}
	},
	"codeblock": {
		"tooltips": {
			"expand": "Expandir bloc de codi",
			"collapse": "Contraure bloc de codi",
			"enable_wrap": "Activar ajustament de línia",
			"disable_wrap": "Desactivar ajustament de línia",
			"copy_code": "Copiar codi"
		}
	},
	"systemPromptWarning": "ADVERTÈNCIA: S'ha activat una substitució personalitzada d'instruccions del sistema. Això pot trencar greument la funcionalitat i causar un comportament impredictible.",
	"profileViolationWarning": "El perfil actual no és compatible amb la configuració de la teva organització",
	"shellIntegration": {
		"title": "Advertència d'execució d'ordres",
		"description": "La teva ordre s'està executant sense la integració de shell del terminal VSCode. Per suprimir aquest advertiment, pots desactivar la integració de shell a la secció <strong>Terminal</strong> de la <settingsLink>configuració de Kilo Code</settingsLink> o solucionar problemes d'integració del terminal VSCode utilitzant l'enllaç a continuació.",
		"troubleshooting": "Fes clic aquí per a la documentació d'integració de shell."
	},
	"ask": {
		"autoApprovedRequestLimitReached": {
			"title": "S'ha arribat al límit de sol·licituds aprovades automàticament",
			"description": "Kilo Code ha arribat al límit aprovat automàticament de {{count}} sol·licitud(s) d'API. Vols reiniciar el comptador i continuar amb la tasca?",
			"button": "Reiniciar i continuar"
		},
		"autoApprovedCostLimitReached": {
			"title": "S'ha arribat al límit de cost d'aprovació automàtica",
			"button": "Restableix i continua",
			"description": "Kilo Code ha arribat al límit de cost aprovat automàticament de ${{count}}. Vols restablir el cost i continuar amb la tasca?"
		}
	},
	"codebaseSearch": {
		"wantsToSearch": "Kilo Code vol cercar a la base de codi <code>{{query}}</code>:",
		"wantsToSearchWithPath": "Kilo Code vol cercar a la base de codi <code>{{query}}</code> a <code>{{path}}</code>:",
		"didSearch_one": "S'ha trobat 1 resultat",
		"didSearch_other": "S'han trobat {{count}} resultats",
		"resultTooltip": "Puntuació de similitud: {{score}} (fes clic per obrir el fitxer)"
	},
	"read-batch": {
		"approve": {
			"title": "Aprovar tot"
		},
		"deny": {
			"title": "Denegar tot"
		}
	},
	"indexingStatus": {
		"ready": "Índex preparat",
		"indexing": "Indexant {{percentage}}%",
		"indexed": "Indexat",
		"error": "Error d'índex",
		"status": "Estat de l'índex"
	},
	"versionIndicator": {
		"ariaLabel": "Versió {{version}} - Feu clic per veure les notes de llançament"
	},
	"rooCloudCTA": {
		"title": "Roo Code Cloud està evolucionant!",
		"description": "Executa agents remots al núvol, accedeix a les teves tasques des de qualsevol lloc, col·labora amb altres i molt més.",
		"joinWaitlist": "Registra't per rebre les últimes actualitzacions."
	},
	"editMessage": {
		"placeholder": "Edita el teu missatge..."
	},
	"command": {
		"triggerDescription": "Activa la comanda {{name}}"
	},
	"slashCommands": {
		"tooltip": "Gestionar ordres de barra",
		"title": "Ordres de Barra",
		"description": "Crea ordres de barra personalitzades per accedir ràpidament a indicacions i fluxos de treball utilitzats amb freqüència. <DocsLink>Documentació</DocsLink>",
		"globalCommands": "Ordres Globals",
		"workspaceCommands": "Ordres de l'Espai de Treball",
		"globalCommand": "Ordre global",
		"editCommand": "Editar ordre",
		"deleteCommand": "Eliminar ordre",
		"newGlobalCommandPlaceholder": "Nova ordre global...",
		"newWorkspaceCommandPlaceholder": "Nova ordre de l'espai de treball...",
		"deleteDialog": {
			"title": "Eliminar Ordre",
			"description": "Estàs segur que vols eliminar l'ordre \"{{name}}\"? Aquesta acció no es pot desfer.",
			"cancel": "Cancel·lar",
			"confirm": "Eliminar"
		}
	},
	"queuedMessages": {
		"title": "Missatges en cua:",
		"clickToEdit": "Feu clic per editar el missatge"
	}
}<|MERGE_RESOLUTION|>--- conflicted
+++ resolved
@@ -271,10 +271,6 @@
 		"countdownDisplay": "{{count}}s"
 	},
 	"announcement": {
-<<<<<<< HEAD
-		"title": "🎉 Kilo Code {{version}} Llançat",
-		"description": "Kilo Code {{version}} porta noves funcions potents i millores significatives per millorar el vostre flux de treball de desenvolupament.",
-=======
 		"title": "🎉 Roo Code {{version}} Llançat",
 		"stealthModel": {
 			"feature": "<bold>Model stealth GRATUÏT per temps limitat</bold> - Un model de raonament ultraràpid que destaca en codificació agèntica amb una finestra de context de 262k, disponible a través de Roo Code Cloud.",
@@ -283,7 +279,6 @@
 			"selectModel": "Selecciona <code>roo/sonic</code> del proveïdor Roo Code Cloud a<br/><settingsLink>Configuració</settingsLink> per començar"
 		},
 		"description": "Roo Code {{version}} porta noves funcions potents i millores significatives per millorar el vostre flux de treball de desenvolupament.",
->>>>>>> 81cba186
 		"whatsNew": "Novetats",
 		"feature1": "<bold>Cua de Missatges</bold>: Posa en cua múltiples missatges mentre Roo està treballant, permetent-te continuar planificant el teu flux de treball sense interrupcions.",
 		"feature2": "<bold>Comandaments de Barra Personalitzats</bold>: Crea comandaments de barra personalitzats per a accés ràpid a prompts i fluxos de treball utilitzats freqüentment, amb gestió completa de la interfície d'usuari.",
