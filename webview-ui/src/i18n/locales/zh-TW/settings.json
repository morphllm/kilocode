--- conflicted
+++ resolved
@@ -697,19 +697,15 @@
 		},
 		"MULTI_FILE_APPLY_DIFF": {
 			"name": "啟用並行檔案編輯",
-<<<<<<< HEAD
 			"description": "啟用後 Kilo Code 可在單個請求中編輯多個檔案。停用後 Kilo Code 必須逐個編輯檔案。停用此功能有助於使用能力較弱的模型或需要更精確控制檔案修改時。"
 		},
 		"INLINE_ASSIST": {
 			"name": "内联助手",
 			"description": "启用内联辅助功能，在您的编辑器中直接获取快速代码建议和改进。包括快速内联任务（Cmd+I）用于定向更改和自动内联任务用于上下文相关的改进。"
-=======
-			"description": "啟用後 Roo 可在單個請求中編輯多個檔案。停用後 Roo 必須逐個編輯檔案。停用此功能有助於使用能力較弱的模型或需要更精確控制檔案修改時。"
 		},
 		"PREVENT_FOCUS_DISRUPTION": {
 			"name": "背景編輯",
 			"description": "啟用後可防止編輯器焦點中斷。檔案編輯會在背景進行，不會開啟 diff 檢視或搶奪焦點。您可以在 Roo 進行變更時繼續不受干擾地工作。檔案可能會在不獲得焦點的情況下開啟以捕獲診斷，或保持完全關閉。"
->>>>>>> 1695c83c
 		}
 	},
 	"promptCaching": {
