--- conflicted
+++ resolved
@@ -1,11 +1,6 @@
 {
-<<<<<<< HEAD
 	"greeting": "Olá, eu sou o Kilo Code!",
 	"introduction": "<strong>Kilo Code é o principal agente de codificação autônomo.</strong> Prepare-se para arquitetar, codificar, depurar e aumentar sua produtividade como nunca antes. Para continuar, o Kilo Code necessita de uma chave API.",
-=======
-	"greeting": "Bem-vindo ao Roo Code!",
-	"introduction": "Com uma variedade de Modos integrados e extensíveis, o Roo Code permite que você planeje, arquitete, codifique, depure e aumente sua produtividade como nunca antes.",
->>>>>>> 653104b4
 	"notice": "Para começar, esta extensão precisa de um provedor de API.",
 	"start": "Vamos lá!",
 	"routers": {
@@ -17,7 +12,7 @@
 			"description": "Uma interface unificada para LLMs"
 		}
 	},
-	"chooseProvider": "Para fazer sua mágica, o Roo precisa de uma chave API.",
+	"chooseProvider": "Para fazer sua mágica, o Kilo Code precisa de uma chave API.",
 	"startRouter": "Recomendamos usar um roteador LLM:",
 	"startCustom": "Ou você pode trazer sua própria chave API:",
 	"telemetry": {
