{
	"greeting": "O que o Kilo Code pode fazer por você?",
	"task": {
		"title": "Tarefa",
		"seeMore": "Ver mais",
		"seeLess": "Ver menos",
		"tokens": "Tokens:",
		"cache": "Cache:",
		"apiCost": "Custo da API:",
		"contextWindow": "Janela de contexto:",
		"closeAndStart": "Fechar tarefa e iniciar nova",
		"export": "Exportar histórico de tarefas",
		"delete": "Excluir tarefa (Shift + Clique para pular confirmação)",
		"condenseContext": "Condensar contexto de forma inteligente",
		"share": "Compartilhar tarefa",
		"shareWithOrganization": "Compartilhar com organização",
		"shareWithOrganizationDescription": "Apenas membros da sua organização podem acessar",
		"sharePublicly": "Compartilhar publicamente",
		"sharePubliclyDescription": "Qualquer pessoa com o link pode acessar",
		"connectToCloud": "Conectar ao Cloud",
		"connectToCloudDescription": "Entre no Kilo Code Cloud para compartilhar tarefas",
		"sharingDisabledByOrganization": "Compartilhamento desabilitado pela organização",
		"shareSuccessOrganization": "Link da organização copiado para a área de transferência",
		"shareSuccessPublic": "Link público copiado para a área de transferência"
	},
	"history": {
		"title": "Histórico"
	},
	"unpin": "Desfixar",
	"pin": "Fixar",
	"tokenProgress": {
		"availableSpace": "Espaço disponível: {{amount}} tokens",
		"tokensUsed": "Tokens usados: {{used}} de {{total}}",
		"reservedForResponse": "Reservado para resposta do modelo: {{amount}} tokens"
	},
	"retry": {
		"title": "Tentar novamente",
		"tooltip": "Tentar a operação novamente"
	},
	"startNewTask": {
		"title": "Iniciar nova tarefa",
		"tooltip": "Começar uma nova tarefa"
	},
	"reportBug": {
		"title": "Reportar Bug"
	},
	"proceedAnyways": {
		"title": "Prosseguir mesmo assim",
		"tooltip": "Continuar enquanto o comando executa"
	},
	"save": {
		"title": "Salvar",
		"tooltip": "Salvar as alterações da mensagem"
	},
	"reject": {
		"title": "Rejeitar",
		"tooltip": "Rejeitar esta ação"
	},
	"completeSubtaskAndReturn": "Completar subtarefa e retornar",
	"approve": {
		"title": "Aprovar",
		"tooltip": "Aprovar esta ação"
	},
	"runCommand": {
		"title": "Executar comando",
		"tooltip": "Executar este comando"
	},
	"proceedWhileRunning": {
		"title": "Prosseguir durante execução",
		"tooltip": "Continuar apesar dos avisos"
	},
	"killCommand": {
		"title": "Interromper Comando",
		"tooltip": "Interromper o comando atual"
	},
	"resumeTask": {
		"title": "Retomar tarefa",
		"tooltip": "Continuar a tarefa atual"
	},
	"terminate": {
		"title": "Terminar",
		"tooltip": "Encerrar a tarefa atual"
	},
	"cancel": {
		"title": "Cancelar",
		"tooltip": "Cancelar a operação atual"
	},
	"scrollToBottom": "Rolar para o final do chat",
	"about": "Gere, refatore e depure código com assistência de IA. Confira nossa <DocsLink>documentação</DocsLink> para saber mais.",
	"onboarding": "<strong>Sua lista de tarefas neste espaço de trabalho está vazia.</strong> Comece digitando uma tarefa abaixo. Não sabe como começar? Leia mais sobre o que o Kilo Code pode fazer por você nos <DocsLink>documentos</DocsLink>.",
	"rooTips": {
		"boomerangTasks": {
			"title": "Orquestração de Tarefas",
			"description": "Divida as tarefas em partes menores e gerenciáveis."
		},
		"stickyModels": {
			"title": "Modos Fixos",
			"description": "Cada modo lembra o seu último modelo usado"
		},
		"tools": {
			"title": "Ferramentas",
			"description": "Permita que a IA resolva problemas navegando na web, executando comandos e muito mais."
		},
		"customizableModes": {
			"title": "Modos personalizáveis",
			"description": "Personas especializadas com comportamentos próprios e modelos atribuídos"
		}
	},
	"selectMode": "Selecionar modo de interação",
	"selectApiConfig": "Selecionar configuração da API",
	"selectModelConfig": "Selecionar modelo",
	"enhancePrompt": "Aprimorar prompt com contexto adicional",
	"addImages": "Adicionar imagens à mensagem",
	"sendMessage": "Enviar mensagem",
	"stopTts": "Parar conversão de texto em fala",
	"typeMessage": "Digite uma mensagem...",
	"typeTask": "Construir, encontrar, perguntar algo",
	"addContext": "@ para adicionar contexto, / para alternar modos",
	"dragFiles": "segure shift para arrastar arquivos",
	"dragFilesImages": "segure shift para arrastar arquivos/imagens",
	"enhancePromptDescription": "O botão 'Aprimorar prompt' ajuda a melhorar seu pedido fornecendo contexto adicional, esclarecimentos ou reformulações. Tente digitar um pedido aqui e clique no botão novamente para ver como funciona.",
	"modeSelector": {
		"title": "Modos",
		"marketplace": "Marketplace de Modos",
		"settings": "Configurações de Modos",
		"description": "Personas especializadas que adaptam o comportamento do Kilo Code."
	},
	"errorReadingFile": "Erro ao ler arquivo:",
	"noValidImages": "Nenhuma imagem válida foi processada",
	"separator": "Separador",
	"edit": "Editar...",
	"forNextMode": "para o próximo modo",
	"forPreviousMode": "para o modo anterior",
	"error": "Erro",
	"diffError": {
		"title": "Edição mal-sucedida"
	},
	"troubleMessage": "Kilo Code está tendo problemas...",
	"apiRequest": {
		"title": "Requisição API",
		"failed": "Requisição API falhou",
		"streaming": "Requisição API...",
		"cancelled": "Requisição API cancelada",
		"streamingFailed": "Streaming API falhou"
	},
	"checkpoint": {
		"initial": "Ponto de verificação inicial",
		"regular": "Ponto de verificação",
		"initializingWarning": "Ainda inicializando ponto de verificação... Se isso demorar muito, você pode desativar os pontos de verificação nas <settingsLink>configurações</settingsLink> e reiniciar sua tarefa.",
		"menu": {
			"viewDiff": "Ver diferenças",
			"restore": "Restaurar ponto de verificação",
			"restoreFiles": "Restaurar arquivos",
			"restoreFilesDescription": "Restaura os arquivos do seu projeto para um snapshot feito neste ponto.",
			"restoreFilesAndTask": "Restaurar arquivos e tarefa",
			"confirm": "Confirmar",
			"cancel": "Cancelar",
			"cannotUndo": "Esta ação não pode ser desfeita.",
			"restoreFilesAndTaskDescription": "Restaura os arquivos do seu projeto para um snapshot feito neste ponto e exclui todas as mensagens após este ponto."
		},
		"current": "Atual"
	},
	"instructions": {
		"wantsToFetch": "Kilo Code quer buscar instruções detalhadas para ajudar com a tarefa atual"
	},
	"fileOperations": {
		"wantsToRead": "Kilo Code quer ler este arquivo:",
		"wantsToReadOutsideWorkspace": "Kilo Code quer ler este arquivo fora do espaço de trabalho:",
		"didRead": "Kilo Code leu este arquivo:",
		"wantsToEdit": "Kilo Code quer editar este arquivo:",
		"wantsToEditOutsideWorkspace": "Kilo Code quer editar este arquivo fora do espaço de trabalho:",
		"wantsToEditProtected": "Kilo Code quer editar um arquivo de configuração protegido:",
		"wantsToCreate": "Kilo Code quer criar um novo arquivo:",
		"wantsToSearchReplace": "Kilo Code quer realizar busca e substituição neste arquivo:",
		"didSearchReplace": "Kilo Code realizou busca e substituição neste arquivo:",
		"wantsToInsert": "Kilo Code quer inserir conteúdo neste arquivo:",
		"wantsToInsertWithLineNumber": "Kilo Code quer inserir conteúdo neste arquivo na linha {{lineNumber}}:",
		"wantsToInsertAtEnd": "Kilo Code quer adicionar conteúdo ao final deste arquivo:",
		"wantsToReadAndXMore": "Kilo Code quer ler este arquivo e mais {{count}}:",
		"wantsToReadMultiple": "Kilo Code deseja ler múltiplos arquivos:",
		"wantsToApplyBatchChanges": "Kilo Code quer aplicar alterações a múltiplos arquivos:"
	},
	"directoryOperations": {
		"wantsToViewTopLevel": "Kilo Code quer visualizar os arquivos de nível superior neste diretório:",
		"didViewTopLevel": "Kilo Code visualizou os arquivos de nível superior neste diretório:",
		"wantsToViewRecursive": "Kilo Code quer visualizar recursivamente todos os arquivos neste diretório:",
		"didViewRecursive": "Kilo Code visualizou recursivamente todos os arquivos neste diretório:",
		"wantsToViewDefinitions": "Kilo Code quer visualizar nomes de definição de código-fonte usados neste diretório:",
		"didViewDefinitions": "Kilo Code visualizou nomes de definição de código-fonte usados neste diretório:",
		"wantsToSearch": "Kilo Code quer pesquisar neste diretório por <code>{{regex}}</code>:",
		"didSearch": "Kilo Code pesquisou neste diretório por <code>{{regex}}</code>:",
		"wantsToSearchOutsideWorkspace": "Kilo Code quer pesquisar neste diretório (fora do espaço de trabalho) por <code>{{regex}}</code>:",
		"didSearchOutsideWorkspace": "Kilo Code pesquisou neste diretório (fora do espaço de trabalho) por <code>{{regex}}</code>:",
		"wantsToViewTopLevelOutsideWorkspace": "Kilo Code quer visualizar os arquivos de nível superior neste diretório (fora do espaço de trabalho):",
		"didViewTopLevelOutsideWorkspace": "Kilo Code visualizou os arquivos de nível superior neste diretório (fora do espaço de trabalho):",
		"wantsToViewRecursiveOutsideWorkspace": "Kilo Code quer visualizar recursivamente todos os arquivos neste diretório (fora do espaço de trabalho):",
		"didViewRecursiveOutsideWorkspace": "Kilo Code visualizou recursivamente todos os arquivos neste diretório (fora do espaço de trabalho):",
		"wantsToViewDefinitionsOutsideWorkspace": "Kilo Code quer visualizar nomes de definição de código-fonte usados neste diretório (fora do espaço de trabalho):",
		"didViewDefinitionsOutsideWorkspace": "Kilo Code visualizou nomes de definição de código-fonte usados neste diretório (fora do espaço de trabalho):"
	},
	"commandOutput": "Saída do comando",
	"response": "Resposta",
	"arguments": "Argumentos",
	"mcp": {
		"wantsToUseTool": "Kilo Code quer usar uma ferramenta no servidor MCP {{serverName}}:",
		"wantsToAccessResource": "Kilo Code quer acessar um recurso no servidor MCP {{serverName}}:"
	},
	"modes": {
		"wantsToSwitch": "Kilo Code quer mudar para o modo <code>{{mode}}</code>",
		"wantsToSwitchWithReason": "Kilo Code quer mudar para o modo <code>{{mode}}</code> porque: {{reason}}",
		"didSwitch": "Kilo Code mudou para o modo <code>{{mode}}</code>",
		"didSwitchWithReason": "Kilo Code mudou para o modo <code>{{mode}}</code> porque: {{reason}}"
	},
	"subtasks": {
		"wantsToCreate": "Kilo Code quer criar uma nova subtarefa no modo <code>{{mode}}</code>:",
		"wantsToFinish": "Kilo Code quer finalizar esta subtarefa",
		"newTaskContent": "Instruções da subtarefa",
		"completionContent": "Subtarefa concluída",
		"resultContent": "Resultados da subtarefa",
		"defaultResult": "Por favor, continue com a próxima tarefa.",
		"completionInstructions": "Subtarefa concluída! Você pode revisar os resultados e sugerir correções ou próximos passos. Se tudo parecer bom, confirme para retornar o resultado à tarefa principal."
	},
	"questions": {
		"hasQuestion": "Kilo Code tem uma pergunta:"
	},
	"taskCompleted": "Tarefa concluída",
	"powershell": {
		"issues": "Parece que você está tendo problemas com o Windows PowerShell, por favor veja este"
	},
	"autoApprove": {
		"title": "Aprovação automática:",
		"none": "Nenhuma",
<<<<<<< HEAD
		"description": "A aprovação automática permite que o Kilo Code execute ações sem pedir permissão. Ative apenas para ações nas quais você confia totalmente. Configuração mais detalhada disponível nas <settingsLink>Configurações</settingsLink>."
=======
		"description": "A aprovação automática permite que o Roo Code execute ações sem pedir permissão. Ative apenas para ações nas quais você confia totalmente. Configuração mais detalhada disponível nas <settingsLink>Configurações</settingsLink>.",
		"selectOptionsFirst": "Selecione pelo menos uma opção abaixo para ativar a aprovação automática",
		"toggleAriaLabel": "Alternar aprovação automática",
		"disabledAriaLabel": "Aprovação automática desativada - selecione as opções primeiro"
>>>>>>> a0e640cd
	},
	"reasoning": {
		"thinking": "Pensando",
		"seconds": "{{count}}s"
	},
	"contextCondense": {
		"title": "Contexto condensado",
		"condensing": "Condensando contexto...",
		"errorHeader": "Falha ao condensar contexto",
		"tokens": "tokens"
	},
	"followUpSuggest": {
		"copyToInput": "Copiar para entrada (ou Shift + clique)",
		"autoSelectCountdown": "Seleção automática em {{count}}s",
		"countdownDisplay": "{{count}}s"
	},
	"announcement": {
		"title": "🎉 Roo Code {{version}} Lançado",
		"description": "Roo Code {{version}} traz novos recursos poderosos e melhorias significativas para aprimorar seu fluxo de trabalho de desenvolvimento.",
		"whatsNew": "O que há de novo",
		"feature1": "<bold>Indexação de Base de Código Graduada do Experimental</bold>: A indexação completa da base de código agora é estável e pronta para uso em produção com busca aprimorada e compreensão de contexto.",
		"feature2": "<bold>Nova Funcionalidade de Lista de Tarefas</bold>: Mantenha suas tarefas no caminho certo com gerenciamento integrado de tarefas que ajuda você a se manter organizado e focado em seus objetivos de desenvolvimento.",
		"feature3": "<bold>Transições Aprimoradas de Arquiteto para Código</bold>: Transferências suaves do planejamento no modo Arquiteto para implementação no modo Código.",
		"hideButton": "Ocultar anúncio",
		"detailsDiscussLinks": "Obtenha mais detalhes e participe da discussão no <discordLink>Discord</discordLink> e <redditLink>Reddit</redditLink> 🚀"
	},
	"browser": {
		"rooWantsToUse": "Kilo Code quer usar o navegador:",
		"consoleLogs": "Logs do console",
		"noNewLogs": "(Sem novos logs)",
		"screenshot": "Captura de tela do navegador",
		"cursor": "cursor",
		"navigation": {
			"step": "Passo {{current}} de {{total}}",
			"previous": "Anterior",
			"next": "Próximo"
		},
		"sessionStarted": "Sessão do navegador iniciada",
		"actions": {
			"title": "Ação do navegador: ",
			"launch": "Iniciar navegador em {{url}}",
			"click": "Clique ({{coordinate}})",
			"type": "Digitar \"{{text}}\"",
			"scrollDown": "Rolar para baixo",
			"scrollUp": "Rolar para cima",
			"close": "Fechar navegador"
		}
	},
	"codeblock": {
		"tooltips": {
			"expand": "Expandir bloco de código",
			"collapse": "Recolher bloco de código",
			"enable_wrap": "Ativar quebra de linha",
			"disable_wrap": "Desativar quebra de linha",
			"copy_code": "Copiar código"
		}
	},
	"systemPromptWarning": "AVISO: Substituição personalizada de instrução do sistema ativa. Isso pode comprometer gravemente a funcionalidade e causar comportamento imprevisível.",
	"profileViolationWarning": "O perfil atual não é compatível com as configurações da sua organização",
	"shellIntegration": {
		"title": "Aviso de execução de comando",
		"description": "Seu comando está sendo executado sem a integração de shell do terminal VSCode. Para suprimir este aviso, você pode desativar a integração de shell na seção <strong>Terminal</strong> das <settingsLink>configurações do Kilo Code</settingsLink> ou solucionar problemas de integração do terminal VSCode usando o link abaixo.",
		"troubleshooting": "Clique aqui para a documentação de integração de shell."
	},
	"ask": {
		"autoApprovedRequestLimitReached": {
			"title": "Limite de Solicitações Auto-aprovadas Atingido",
			"description": "Kilo Code atingiu o limite auto-aprovado de {{count}} solicitação(ões) de API. Deseja redefinir a contagem e prosseguir com a tarefa?",
			"button": "Redefinir e Continuar"
		}
	},
	"codebaseSearch": {
<<<<<<< HEAD
		"wantsToSearch": "Kilo Code quer pesquisar na base de código por <code>{{query}}</code>:",
		"wantsToSearchWithPath": "Kilo Code quer pesquisar na base de código por <code>{{query}}</code> em <code>{{path}}</code>:",
		"didSearch": "Encontrado {{count}} resultado(s) para <code>{{query}}</code>:",
=======
		"wantsToSearch": "Roo quer pesquisar na base de código por <code>{{query}}</code>:",
		"wantsToSearchWithPath": "Roo quer pesquisar na base de código por <code>{{query}}</code> em <code>{{path}}</code>:",
		"didSearch_one": "Encontrado 1 resultado",
		"didSearch_other": "Encontrados {{count}} resultados",
>>>>>>> a0e640cd
		"resultTooltip": "Pontuação de similaridade: {{score}} (clique para abrir o arquivo)"
	},
	"read-batch": {
		"approve": {
			"title": "Aprovar tudo"
		},
		"deny": {
			"title": "Negar tudo"
		}
	},
	"indexingStatus": {
		"ready": "Índice pronto",
		"indexing": "Indexando {{percentage}}%",
		"indexed": "Indexado",
		"error": "Erro do índice",
		"status": "Status do índice"
	},
	"versionIndicator": {
		"ariaLabel": "Versão {{version}} - Clique para ver as notas de lançamento"
	},
	"editMessage": {
		"placeholder": "Edite sua mensagem..."
	}
}<|MERGE_RESOLUTION|>--- conflicted
+++ resolved
@@ -230,14 +230,10 @@
 	"autoApprove": {
 		"title": "Aprovação automática:",
 		"none": "Nenhuma",
-<<<<<<< HEAD
-		"description": "A aprovação automática permite que o Kilo Code execute ações sem pedir permissão. Ative apenas para ações nas quais você confia totalmente. Configuração mais detalhada disponível nas <settingsLink>Configurações</settingsLink>."
-=======
 		"description": "A aprovação automática permite que o Roo Code execute ações sem pedir permissão. Ative apenas para ações nas quais você confia totalmente. Configuração mais detalhada disponível nas <settingsLink>Configurações</settingsLink>.",
 		"selectOptionsFirst": "Selecione pelo menos uma opção abaixo para ativar a aprovação automática",
 		"toggleAriaLabel": "Alternar aprovação automática",
 		"disabledAriaLabel": "Aprovação automática desativada - selecione as opções primeiro"
->>>>>>> a0e640cd
 	},
 	"reasoning": {
 		"thinking": "Pensando",
@@ -310,16 +306,10 @@
 		}
 	},
 	"codebaseSearch": {
-<<<<<<< HEAD
-		"wantsToSearch": "Kilo Code quer pesquisar na base de código por <code>{{query}}</code>:",
-		"wantsToSearchWithPath": "Kilo Code quer pesquisar na base de código por <code>{{query}}</code> em <code>{{path}}</code>:",
-		"didSearch": "Encontrado {{count}} resultado(s) para <code>{{query}}</code>:",
-=======
 		"wantsToSearch": "Roo quer pesquisar na base de código por <code>{{query}}</code>:",
 		"wantsToSearchWithPath": "Roo quer pesquisar na base de código por <code>{{query}}</code> em <code>{{path}}</code>:",
 		"didSearch_one": "Encontrado 1 resultado",
 		"didSearch_other": "Encontrados {{count}} resultados",
->>>>>>> a0e640cd
 		"resultTooltip": "Pontuação de similaridade: {{score}} (clique para abrir o arquivo)"
 	},
 	"read-batch": {
