--- conflicted
+++ resolved
@@ -145,7 +145,6 @@
 		"wantsToFetch": "Kilo Code muốn lấy hướng dẫn chi tiết để hỗ trợ nhiệm vụ hiện tại"
 	},
 	"fileOperations": {
-<<<<<<< HEAD
 		"wantsToRead": "Kilo Code muốn đọc tệp này:",
 		"wantsToReadOutsideWorkspace": "Kilo Code muốn đọc tệp này bên ngoài không gian làm việc:",
 		"didRead": "Kilo Code đã đọc tệp này:",
@@ -156,22 +155,9 @@
 		"didSearchReplace": "Kilo Code đã thực hiện tìm kiếm và thay thế trong tệp này:",
 		"wantsToInsert": "Kilo Code muốn chèn nội dung vào tệp này:",
 		"wantsToInsertWithLineNumber": "Kilo Code muốn chèn nội dung vào dòng {{lineNumber}} của tệp này:",
-		"wantsToInsertAtEnd": "Kilo Code muốn thêm nội dung vào cuối tệp này:"
-=======
-		"wantsToRead": "Roo muốn đọc tệp này:",
-		"wantsToReadOutsideWorkspace": "Roo muốn đọc tệp này bên ngoài không gian làm việc:",
-		"didRead": "Roo đã đọc tệp này:",
-		"wantsToEdit": "Roo muốn chỉnh sửa tệp này:",
-		"wantsToEditOutsideWorkspace": "Roo muốn chỉnh sửa tệp này bên ngoài không gian làm việc:",
-		"wantsToCreate": "Roo muốn tạo một tệp mới:",
-		"wantsToSearchReplace": "Roo muốn thực hiện tìm kiếm và thay thế trong tệp này:",
-		"didSearchReplace": "Roo đã thực hiện tìm kiếm và thay thế trong tệp này:",
-		"wantsToInsert": "Roo muốn chèn nội dung vào tệp này:",
-		"wantsToInsertWithLineNumber": "Roo muốn chèn nội dung vào dòng {{lineNumber}} của tệp này:",
-		"wantsToInsertAtEnd": "Roo muốn thêm nội dung vào cuối tệp này:",
-		"wantsToReadAndXMore": "Roo muốn đọc tệp này và {{count}} tệp khác:",
-		"wantsToReadMultiple": "Roo muốn đọc nhiều tệp:"
->>>>>>> 69f72002
+		"wantsToInsertAtEnd": "Kilo Code muốn thêm nội dung vào cuối tệp này:",
+		"wantsToReadAndXMore": "Kilo Code muốn đọc tệp này và {{count}} tệp khác:",
+		"wantsToReadMultiple": "Kilo Code muốn đọc nhiều tệp:"
 	},
 	"directoryOperations": {
 		"wantsToViewTopLevel": "Kilo Code muốn xem các tệp cấp cao nhất trong thư mục này:",
