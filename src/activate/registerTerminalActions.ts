--- conflicted
+++ resolved
@@ -4,40 +4,15 @@
 import { t } from "../i18n"
 
 const TERMINAL_COMMAND_IDS = {
-<<<<<<< HEAD
 	ADD_TO_CONTEXT: "kilo-code.terminalAddToContext",
-	FIX: "kilo-code.terminalFixCommand",
-	FIX_IN_CURRENT_TASK: "kilo-code.terminalFixCommandInCurrentTask",
+	FIX: "kilo-codee.terminalFixCommand",
 	EXPLAIN: "kilo-code.terminalExplainCommand",
-	EXPLAIN_IN_CURRENT_TASK: "kilo-code.terminalExplainCommandInCurrentTask",
-=======
-	ADD_TO_CONTEXT: "roo-cline.terminalAddToContext",
-	FIX: "roo-cline.terminalFixCommand",
-	EXPLAIN: "roo-cline.terminalExplainCommand",
->>>>>>> 936712b2
 } as const
 
 export const registerTerminalActions = (context: vscode.ExtensionContext) => {
 	registerTerminalAction(context, TERMINAL_COMMAND_IDS.ADD_TO_CONTEXT, "TERMINAL_ADD_TO_CONTEXT")
-<<<<<<< HEAD
-
-	registerTerminalActionPair(
-		context,
-		TERMINAL_COMMAND_IDS.FIX,
-		"TERMINAL_FIX",
-		"What would you like Kilo Code to fix?",
-	)
-
-	registerTerminalActionPair(
-		context,
-		TERMINAL_COMMAND_IDS.EXPLAIN,
-		"TERMINAL_EXPLAIN",
-		"What would you like Kilo Code to explain?",
-	)
-=======
 	registerTerminalAction(context, TERMINAL_COMMAND_IDS.FIX, "TERMINAL_FIX")
 	registerTerminalAction(context, TERMINAL_COMMAND_IDS.EXPLAIN, "TERMINAL_EXPLAIN")
->>>>>>> 936712b2
 }
 
 const registerTerminalAction = (
