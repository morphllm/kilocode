import * as vscode from "vscode"
import * as path from "path"
import * as fs from "fs/promises"
import * as diff from "diff"
import stripBom from "strip-bom"

import { createDirectoriesForFile } from "../../utils/fs"
import { arePathsEqual } from "../../utils/path"
import { formatResponse } from "../../core/prompts/responses"
import { diagnosticsToProblemsString, getNewDiagnostics } from "../diagnostics"

import { DecorationController } from "./DecorationController"

export const DIFF_VIEW_URI_SCHEME = "cline-diff"

// TODO: https://github.com/cline/cline/pull/3354
export class DiffViewProvider {
	editType?: "create" | "modify"
	isEditing = false
	originalContent: string | undefined
	private createdDirs: string[] = []
	private documentWasOpen = false
	private relPath?: string
	private newContent?: string
	private activeDiffEditor?: vscode.TextEditor
	private fadedOverlayController?: DecorationController
	private activeLineController?: DecorationController
	private streamedLines: string[] = []
	private preDiagnostics: [vscode.Uri, vscode.Diagnostic[]][] = []

	constructor(private cwd: string) {}

	async open(relPath: string): Promise<void> {
		this.relPath = relPath
		const fileExists = this.editType === "modify"
		const absolutePath = path.resolve(this.cwd, relPath)
		this.isEditing = true

		// If the file is already open, ensure it's not dirty before getting its
		// contents.
		if (fileExists) {
			const existingDocument = vscode.workspace.textDocuments.find((doc) =>
				arePathsEqual(doc.uri.fsPath, absolutePath),
			)

			if (existingDocument && existingDocument.isDirty) {
				await existingDocument.save()
			}
		}

		// Get diagnostics before editing the file, we'll compare to diagnostics
		// after editing to see if cline needs to fix anything.
		this.preDiagnostics = vscode.languages.getDiagnostics()

		if (fileExists) {
			this.originalContent = await fs.readFile(absolutePath, "utf-8")
		} else {
			this.originalContent = ""
		}

		// For new files, create any necessary directories and keep track of new
		// directories to delete if the user denies the operation.
		this.createdDirs = await createDirectoriesForFile(absolutePath)

		// Make sure the file exists before we open it.
		if (!fileExists) {
			await fs.writeFile(absolutePath, "")
		}

		// If the file was already open, close it (must happen after showing the
		// diff view since if it's the only tab the column will close).
		this.documentWasOpen = false

		// Close the tab if it's open (it's already saved above).
		const tabs = vscode.window.tabGroups.all
			.map((tg) => tg.tabs)
			.flat()
			.filter(
				(tab) => tab.input instanceof vscode.TabInputText && arePathsEqual(tab.input.uri.fsPath, absolutePath),
			)

		for (const tab of tabs) {
			if (!tab.isDirty) {
				await vscode.window.tabGroups.close(tab)
			}
			this.documentWasOpen = true
		}

		this.activeDiffEditor = await this.openDiffEditor()
		this.fadedOverlayController = new DecorationController("fadedOverlay", this.activeDiffEditor)
		this.activeLineController = new DecorationController("activeLine", this.activeDiffEditor)
		// Apply faded overlay to all lines initially.
		this.fadedOverlayController.addLines(0, this.activeDiffEditor.document.lineCount)
		this.scrollEditorToLine(0) // Will this crash for new files?
		this.streamedLines = []
	}

	async update(accumulatedContent: string, isFinal: boolean) {
		if (!this.relPath || !this.activeLineController || !this.fadedOverlayController) {
			throw new Error("Required values not set")
		}

		this.newContent = accumulatedContent
		const accumulatedLines = accumulatedContent.split("\n")

		if (!isFinal) {
			accumulatedLines.pop() // Remove the last partial line only if it's not the final update.
		}

		const diffEditor = this.activeDiffEditor
		const document = diffEditor?.document

		if (!diffEditor || !document) {
			throw new Error("User closed text editor, unable to edit file...")
		}

		// Place cursor at the beginning of the diff editor to keep it out of
		// the way of the stream animation.
		const beginningOfDocument = new vscode.Position(0, 0)
		diffEditor.selection = new vscode.Selection(beginningOfDocument, beginningOfDocument)

		const endLine = accumulatedLines.length
		// Replace all content up to the current line with accumulated lines.
		const edit = new vscode.WorkspaceEdit()
		const rangeToReplace = new vscode.Range(0, 0, endLine + 1, 0)
		const contentToReplace = accumulatedLines.slice(0, endLine + 1).join("\n") + "\n"
		edit.replace(document.uri, rangeToReplace, this.stripAllBOMs(contentToReplace))
		await vscode.workspace.applyEdit(edit)
		// Update decorations.
		this.activeLineController.setActiveLine(endLine)
		this.fadedOverlayController.updateOverlayAfterLine(endLine, document.lineCount)
		// Scroll to the current line.
		this.scrollEditorToLine(endLine)

		// Update the streamedLines with the new accumulated content.
		this.streamedLines = accumulatedLines

		if (isFinal) {
			// Handle any remaining lines if the new content is shorter than the
			// original.
			if (this.streamedLines.length < document.lineCount) {
				const edit = new vscode.WorkspaceEdit()
				edit.delete(document.uri, new vscode.Range(this.streamedLines.length, 0, document.lineCount, 0))
				await vscode.workspace.applyEdit(edit)
			}

			// Preserve empty last line if original content had one.
			const hasEmptyLastLine = this.originalContent?.endsWith("\n")

			if (hasEmptyLastLine && !accumulatedContent.endsWith("\n")) {
				accumulatedContent += "\n"
			}

			// Apply the final content.
			const finalEdit = new vscode.WorkspaceEdit()

			finalEdit.replace(
				document.uri,
				new vscode.Range(0, 0, document.lineCount, 0),
				this.stripAllBOMs(accumulatedContent),
			)

			await vscode.workspace.applyEdit(finalEdit)

			// Clear all decorations at the end (after applying final edit).
			this.fadedOverlayController.clear()
			this.activeLineController.clear()
		}
	}

	async saveChanges(): Promise<{
		newProblemsMessage: string | undefined
		userEdits: string | undefined
		finalContent: string | undefined
	}> {
		if (!this.relPath || !this.newContent || !this.activeDiffEditor) {
			return { newProblemsMessage: undefined, userEdits: undefined, finalContent: undefined }
		}

		const absolutePath = path.resolve(this.cwd, this.relPath)
		const updatedDocument = this.activeDiffEditor.document
		const editedContent = updatedDocument.getText()

		if (updatedDocument.isDirty) {
			await updatedDocument.save()
		}

		await vscode.window.showTextDocument(vscode.Uri.file(absolutePath), { preview: false, preserveFocus: true })
		await this.closeAllDiffViews()

<<<<<<< HEAD
		/*
		Getting diagnostics before and after the file edit is a better approach than
		automatically tracking problems in real-time. This method ensures we only
		report new problems that are a direct result of this specific edit.
		Since these are new problems resulting from Kilo Code's edit, we know they're
		directly related to the work he's doing. This eliminates the risk of Kilo Code
		going off-task or getting distracted by unrelated issues, which was a problem
		with the previous auto-debug approach. Some users' machines may be slow to
		update diagnostics, so this approach provides a good balance between automation
		and avoiding potential issues where Kilo Code might get stuck in loops due to
		outdated problem information. If no new problems show up by the time the user
		accepts the changes, they can always debug later using the '@problems' mention.
		This way, Kilo Code only becomes aware of new problems resulting from his edits
		and can address them accordingly. If problems don't change immediately after
		applying a fix, won't be notified, which is generally fine since the
		initial fix is usually correct and it may just take time for linters to catch up.
		*/
=======
		// Getting diagnostics before and after the file edit is a better approach than
		// automatically tracking problems in real-time. This method ensures we only
		// report new problems that are a direct result of this specific edit.
		// Since these are new problems resulting from Roo's edit, we know they're
		// directly related to the work he's doing. This eliminates the risk of Roo
		// going off-task or getting distracted by unrelated issues, which was a problem
		// with the previous auto-debug approach. Some users' machines may be slow to
		// update diagnostics, so this approach provides a good balance between automation
		// and avoiding potential issues where Roo might get stuck in loops due to
		// outdated problem information. If no new problems show up by the time the user
		// accepts the changes, they can always debug later using the '@problems' mention.
		// This way, Roo only becomes aware of new problems resulting from his edits
		// and can address them accordingly. If problems don't change immediately after
		// applying a fix, won't be notified, which is generally fine since the
		// initial fix is usually correct and it may just take time for linters to catch up.
>>>>>>> d2e15c16
		const postDiagnostics = vscode.languages.getDiagnostics()

		const newProblems = await diagnosticsToProblemsString(
			getNewDiagnostics(this.preDiagnostics, postDiagnostics),
			[
				vscode.DiagnosticSeverity.Error, // only including errors since warnings can be distracting (if user wants to fix warnings they can use the @problems mention)
			],
			this.cwd,
		) // Will be empty string if no errors.

		const newProblemsMessage =
			newProblems.length > 0 ? `\n\nNew problems detected after saving the file:\n${newProblems}` : ""

		// If the edited content has different EOL characters, we don't want to
		// show a diff with all the EOL differences.
		const newContentEOL = this.newContent.includes("\r\n") ? "\r\n" : "\n"

		// `trimEnd` to fix issue where editor adds in extra new line
		// automatically.
		const normalizedEditedContent = editedContent.replace(/\r\n|\n/g, newContentEOL).trimEnd() + newContentEOL

		// Just in case the new content has a mix of varying EOL characters.
		const normalizedNewContent = this.newContent.replace(/\r\n|\n/g, newContentEOL).trimEnd() + newContentEOL

		if (normalizedEditedContent !== normalizedNewContent) {
			// User made changes before approving edit.
			const userEdits = formatResponse.createPrettyPatch(
				this.relPath.toPosix(),
				normalizedNewContent,
				normalizedEditedContent,
			)

			return { newProblemsMessage, userEdits, finalContent: normalizedEditedContent }
		} else {
			// No changes to Roo's edits.
			return { newProblemsMessage, userEdits: undefined, finalContent: normalizedEditedContent }
		}
	}

	async revertChanges(): Promise<void> {
		if (!this.relPath || !this.activeDiffEditor) {
			return
		}

		const fileExists = this.editType === "modify"
		const updatedDocument = this.activeDiffEditor.document
		const absolutePath = path.resolve(this.cwd, this.relPath)

		if (!fileExists) {
			if (updatedDocument.isDirty) {
				await updatedDocument.save()
			}

			await this.closeAllDiffViews()
			await fs.unlink(absolutePath)

			// Remove only the directories we created, in reverse order.
			for (let i = this.createdDirs.length - 1; i >= 0; i--) {
				await fs.rmdir(this.createdDirs[i])
				console.log(`Directory ${this.createdDirs[i]} has been deleted.`)
			}

			console.log(`File ${absolutePath} has been deleted.`)
		} else {
			// Revert document.
			const edit = new vscode.WorkspaceEdit()

			const fullRange = new vscode.Range(
				updatedDocument.positionAt(0),
				updatedDocument.positionAt(updatedDocument.getText().length),
			)

			edit.replace(updatedDocument.uri, fullRange, this.originalContent ?? "")

			// Apply the edit and save, since contents shouldnt have changed
			// this won't show in local history unless of course the user made
			// changes and saved during the edit.
			await vscode.workspace.applyEdit(edit)
			await updatedDocument.save()
			console.log(`File ${absolutePath} has been reverted to its original content.`)

			if (this.documentWasOpen) {
				await vscode.window.showTextDocument(vscode.Uri.file(absolutePath), {
					preview: false,
					preserveFocus: true,
				})
			}

			await this.closeAllDiffViews()
		}

		// Edit is done.
		await this.reset()
	}

	private async closeAllDiffViews() {
		const tabs = vscode.window.tabGroups.all
			.flatMap((tg) => tg.tabs)
			.filter(
				(tab) =>
					tab.input instanceof vscode.TabInputTextDiff &&
					tab.input?.original?.scheme === DIFF_VIEW_URI_SCHEME,
			)

		for (const tab of tabs) {
			// Trying to close dirty views results in save popup.
			if (!tab.isDirty) {
				await vscode.window.tabGroups.close(tab)
			}
		}
	}

	private async openDiffEditor(): Promise<vscode.TextEditor> {
		if (!this.relPath) {
			throw new Error("No file path set")
		}

		const uri = vscode.Uri.file(path.resolve(this.cwd, this.relPath))

		// If this diff editor is already open (ie if a previous write file was
		// interrupted) then we should activate that instead of opening a new
		// diff.
		const diffTab = vscode.window.tabGroups.all
			.flatMap((group) => group.tabs)
			.find(
				(tab) =>
					tab.input instanceof vscode.TabInputTextDiff &&
					tab.input?.original?.scheme === DIFF_VIEW_URI_SCHEME &&
					arePathsEqual(tab.input.modified.fsPath, uri.fsPath),
			)

		if (diffTab && diffTab.input instanceof vscode.TabInputTextDiff) {
			const editor = await vscode.window.showTextDocument(diffTab.input.modified, { preserveFocus: true })
			return editor
		}

		// Open new diff editor.
		return new Promise<vscode.TextEditor>((resolve, reject) => {
			const fileName = path.basename(uri.fsPath)
			const fileExists = this.editType === "modify"

			const disposable = vscode.window.onDidChangeActiveTextEditor((editor) => {
				if (editor && arePathsEqual(editor.document.uri.fsPath, uri.fsPath)) {
					disposable.dispose()
					resolve(editor)
				}
			})

			vscode.commands.executeCommand(
				"vscode.diff",
				vscode.Uri.parse(`${DIFF_VIEW_URI_SCHEME}:${fileName}`).with({
					query: Buffer.from(this.originalContent ?? "").toString("base64"),
				}),
				uri,
<<<<<<< HEAD
				`${fileName}: ${fileExists ? "Original ↔ Kilo Code's Changes" : "New File"} (Editable)`,
=======
				`${fileName}: ${fileExists ? "Original ↔ Roo's Changes" : "New File"} (Editable)`,
				{ preserveFocus: true },
>>>>>>> d2e15c16
			)

			// This may happen on very slow machines i.e. project idx.
			setTimeout(() => {
				disposable.dispose()
				reject(new Error("Failed to open diff editor, please try again..."))
			}, 10_000)
		})
	}

	private scrollEditorToLine(line: number) {
		if (this.activeDiffEditor) {
			const scrollLine = line + 4

			this.activeDiffEditor.revealRange(
				new vscode.Range(scrollLine, 0, scrollLine, 0),
				vscode.TextEditorRevealType.InCenter,
			)
		}
	}

	scrollToFirstDiff() {
		if (!this.activeDiffEditor) {
			return
		}

		const currentContent = this.activeDiffEditor.document.getText()
		const diffs = diff.diffLines(this.originalContent || "", currentContent)

		let lineCount = 0

		for (const part of diffs) {
			if (part.added || part.removed) {
				// Found the first diff, scroll to it.
				this.activeDiffEditor.revealRange(
					new vscode.Range(lineCount, 0, lineCount, 0),
					vscode.TextEditorRevealType.InCenter,
				)

				return
			}

			if (!part.removed) {
				lineCount += part.count || 0
			}
		}
	}

	private stripAllBOMs(input: string): string {
		let result = input
		let previous

		do {
			previous = result
			result = stripBom(result)
		} while (result !== previous)

		return result
	}

	async reset() {
		// Ensure any diff views opened by this provider are closed to release
		// memory.
		try {
			await this.closeAllDiffViews()
		} catch (error) {
			console.error("Error closing diff views", error)
		}

		this.editType = undefined
		this.isEditing = false
		this.originalContent = undefined
		this.createdDirs = []
		this.documentWasOpen = false
		this.activeDiffEditor = undefined
		this.fadedOverlayController = undefined
		this.activeLineController = undefined
		this.streamedLines = []
		this.preDiagnostics = []
	}
}<|MERGE_RESOLUTION|>--- conflicted
+++ resolved
@@ -188,25 +188,6 @@
 		await vscode.window.showTextDocument(vscode.Uri.file(absolutePath), { preview: false, preserveFocus: true })
 		await this.closeAllDiffViews()
 
-<<<<<<< HEAD
-		/*
-		Getting diagnostics before and after the file edit is a better approach than
-		automatically tracking problems in real-time. This method ensures we only
-		report new problems that are a direct result of this specific edit.
-		Since these are new problems resulting from Kilo Code's edit, we know they're
-		directly related to the work he's doing. This eliminates the risk of Kilo Code
-		going off-task or getting distracted by unrelated issues, which was a problem
-		with the previous auto-debug approach. Some users' machines may be slow to
-		update diagnostics, so this approach provides a good balance between automation
-		and avoiding potential issues where Kilo Code might get stuck in loops due to
-		outdated problem information. If no new problems show up by the time the user
-		accepts the changes, they can always debug later using the '@problems' mention.
-		This way, Kilo Code only becomes aware of new problems resulting from his edits
-		and can address them accordingly. If problems don't change immediately after
-		applying a fix, won't be notified, which is generally fine since the
-		initial fix is usually correct and it may just take time for linters to catch up.
-		*/
-=======
 		// Getting diagnostics before and after the file edit is a better approach than
 		// automatically tracking problems in real-time. This method ensures we only
 		// report new problems that are a direct result of this specific edit.
@@ -222,7 +203,6 @@
 		// and can address them accordingly. If problems don't change immediately after
 		// applying a fix, won't be notified, which is generally fine since the
 		// initial fix is usually correct and it may just take time for linters to catch up.
->>>>>>> d2e15c16
 		const postDiagnostics = vscode.languages.getDiagnostics()
 
 		const newProblems = await diagnosticsToProblemsString(
@@ -377,12 +357,8 @@
 					query: Buffer.from(this.originalContent ?? "").toString("base64"),
 				}),
 				uri,
-<<<<<<< HEAD
 				`${fileName}: ${fileExists ? "Original ↔ Kilo Code's Changes" : "New File"} (Editable)`,
-=======
-				`${fileName}: ${fileExists ? "Original ↔ Roo's Changes" : "New File"} (Editable)`,
 				{ preserveFocus: true },
->>>>>>> d2e15c16
 			)
 
 			// This may happen on very slow machines i.e. project idx.
