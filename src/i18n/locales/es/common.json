--- conflicted
+++ resolved
@@ -47,11 +47,6 @@
 		"delete_api_config": "Error al eliminar la configuración de API",
 		"list_api_config": "Error al obtener la lista de configuraciones de API",
 		"update_server_timeout": "Error al actualizar el tiempo de espera del servidor",
-<<<<<<< HEAD
-		"failed_update_project_mcp": "Error al actualizar los servidores MCP del proyecto",
-		"create_mcp_json": "Error al crear o abrir .kilocode/mcp.json: {{error}}",
-=======
->>>>>>> 04a66f92
 		"hmr_not_running": "El servidor de desarrollo local no está en ejecución, HMR no funcionará. Por favor, ejecuta 'npm run dev' antes de lanzar la extensión para habilitar HMR.",
 		"retrieve_current_mode": "Error al recuperar el modo actual del estado.",
 		"failed_delete_repo": "Error al eliminar el repositorio o rama asociada: {{error}}",
