--- conflicted
+++ resolved
@@ -94,11 +94,7 @@
 		"enter_valid_path": "Lütfen geçerli bir yol girin"
 	},
 	"input": {
-<<<<<<< HEAD
 		"task_prompt": "Kilo Code ne yapsın?",
-		"task_placeholder": "Oluştur, bul, bir şey sor"
-=======
-		"task_prompt": "Roo ne yapsın?",
 		"task_placeholder": "Görevini buraya yaz"
 	},
 	"settings": {
@@ -106,6 +102,5 @@
 			"groqApiKey": "Groq API Anahtarı",
 			"getGroqApiKey": "Groq API Anahtarı Al"
 		}
->>>>>>> 2caf974e
 	}
 }