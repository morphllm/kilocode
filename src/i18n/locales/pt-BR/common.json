--- conflicted
+++ resolved
@@ -51,11 +51,6 @@
 		"delete_api_config": "Falha ao excluir a configuração da API",
 		"list_api_config": "Falha ao obter a lista de configurações da API",
 		"update_server_timeout": "Falha ao atualizar o tempo limite do servidor",
-<<<<<<< HEAD
-		"failed_update_project_mcp": "Falha ao atualizar os servidores MCP do projeto",
-		"create_mcp_json": "Falha ao criar ou abrir .kilocode/mcp.json: {{error}}",
-=======
->>>>>>> 04a66f92
 		"hmr_not_running": "O servidor de desenvolvimento local não está em execução, o HMR não funcionará. Por favor, execute 'npm run dev' antes de iniciar a extensão para habilitar o HMR.",
 		"retrieve_current_mode": "Erro ao recuperar o modo atual do estado.",
 		"failed_delete_repo": "Falha ao excluir o repositório ou ramificação associada: {{error}}",
