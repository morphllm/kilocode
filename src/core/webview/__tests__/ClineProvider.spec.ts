// npx vitest core/webview/__tests__/ClineProvider.spec.ts

import Anthropic from "@anthropic-ai/sdk"
import * as vscode from "vscode"
import axios from "axios"

<<<<<<< HEAD
import {
	type ProviderSettingsEntry,
	type ClineMessage,
	ORGANIZATION_ALLOW_ALL,
	kilocodeDefaultModelId,
} from "@roo-code/types"
=======
import { type ProviderSettingsEntry, type ClineMessage } from "@roo-code/types"
>>>>>>> a819b353
import { TelemetryService } from "@roo-code/telemetry"
import { ORGANIZATION_ALLOW_ALL } from "@roo-code/cloud"

import { ExtensionMessage, ExtensionState } from "../../../shared/ExtensionMessage"
import { defaultModeSlug } from "../../../shared/modes"
import { experimentDefault } from "../../../shared/experiments"
import { setTtsEnabled } from "../../../utils/tts"
import { ContextProxy } from "../../config/ContextProxy"
import { Task, TaskOptions } from "../../task/Task"
import { safeWriteJson } from "../../../utils/safeWriteJson"

import { ClineProvider } from "../ClineProvider"

// Mock setup must come before imports.
vi.mock("../../prompts/sections/custom-instructions")

vi.mock("p-wait-for", () => ({
	__esModule: true,
	default: vi.fn().mockResolvedValue(undefined),
}))

vi.mock("fs/promises", () => ({
	mkdir: vi.fn().mockResolvedValue(undefined),
	writeFile: vi.fn().mockResolvedValue(undefined),
	readFile: vi.fn().mockResolvedValue(""),
	unlink: vi.fn().mockResolvedValue(undefined),
	rmdir: vi.fn().mockResolvedValue(undefined),
}))

vi.mock("axios", () => ({
	default: {
		get: vi.fn().mockResolvedValue({ data: { data: [] } }),
		post: vi.fn(),
	},
	get: vi.fn().mockResolvedValue({ data: { data: [] } }),
	post: vi.fn(),
}))

vi.mock("../../../utils/safeWriteJson")

vi.mock("@modelcontextprotocol/sdk/types.js", () => ({
	CallToolResultSchema: {},
	ListResourcesResultSchema: {},
	ListResourceTemplatesResultSchema: {},
	ListToolsResultSchema: {},
	ReadResourceResultSchema: {},
	ErrorCode: {
		InvalidRequest: "InvalidRequest",
		MethodNotFound: "MethodNotFound",
		InternalError: "InternalError",
	},
	McpError: class McpError extends Error {
		code: string
		constructor(code: string, message: string) {
			super(message)
			this.code = code
			this.name = "McpError"
		}
	},
}))

vi.mock("../../../services/browser/BrowserSession", () => ({
	BrowserSession: vi.fn().mockImplementation(() => ({
		testConnection: vi.fn().mockImplementation(async (url) => {
			if (url === "http://localhost:9222") {
				return {
					success: true,
					message: "Successfully connected to Chrome",
					endpoint: "ws://localhost:9222/devtools/browser/123",
				}
			} else {
				return {
					success: false,
					message: "Failed to connect to Chrome",
					endpoint: undefined,
				}
			}
		}),
	})),
}))

vi.mock("../../../services/browser/browserDiscovery", () => ({
	discoverChromeHostUrl: vi.fn().mockResolvedValue("http://localhost:9222"),
	tryChromeHostUrl: vi.fn().mockImplementation(async (url) => {
		return url === "http://localhost:9222"
	}),
	testBrowserConnection: vi.fn(),
}))

// Remove duplicate mock - it's already defined below.

const mockAddCustomInstructions = vi.fn().mockResolvedValue("Combined instructions")

;(vi.mocked(await import("../../prompts/sections/custom-instructions")) as any).addCustomInstructions =
	mockAddCustomInstructions

vi.mock("delay", () => {
	const delayFn = (_ms: number) => Promise.resolve()
	delayFn.createDelay = () => delayFn
	delayFn.reject = () => Promise.reject(new Error("Delay rejected"))
	delayFn.range = () => Promise.resolve()
	return { default: delayFn }
})

// MCP-related modules are mocked once above (lines 87-109).

vi.mock("@modelcontextprotocol/sdk/client/index.js", () => ({
	Client: vi.fn().mockImplementation(() => ({
		connect: vi.fn().mockResolvedValue(undefined),
		close: vi.fn().mockResolvedValue(undefined),
		listTools: vi.fn().mockResolvedValue({ tools: [] }),
		callTool: vi.fn().mockResolvedValue({ content: [] }),
	})),
}))

vi.mock("@modelcontextprotocol/sdk/client/stdio.js", () => ({
	StdioClientTransport: vi.fn().mockImplementation(() => ({
		connect: vi.fn().mockResolvedValue(undefined),
		close: vi.fn().mockResolvedValue(undefined),
	})),
}))

vi.mock("vscode", () => ({
	ExtensionContext: vi.fn(),
	OutputChannel: vi.fn(),
	WebviewView: vi.fn(),
	Uri: {
		joinPath: vi.fn(),
		file: vi.fn(),
	},
	CodeActionKind: {
		QuickFix: { value: "quickfix" },
		RefactorRewrite: { value: "refactor.rewrite" },
	},
	commands: {
		executeCommand: vi.fn().mockResolvedValue(undefined),
	},
	window: {
		showInformationMessage: vi.fn(),
		showWarningMessage: vi.fn(),
		showErrorMessage: vi.fn(),
		onDidChangeActiveTextEditor: vi.fn(() => ({ dispose: vi.fn() })),
	},
	workspace: {
		getConfiguration: vi.fn().mockReturnValue({
			get: vi.fn().mockReturnValue([]),
			update: vi.fn(),
		}),
		onDidChangeConfiguration: vi.fn().mockImplementation(() => ({
			dispose: vi.fn(),
		})),
		onDidSaveTextDocument: vi.fn(() => ({ dispose: vi.fn() })),
		onDidChangeTextDocument: vi.fn(() => ({ dispose: vi.fn() })),
		onDidOpenTextDocument: vi.fn(() => ({ dispose: vi.fn() })),
		onDidCloseTextDocument: vi.fn(() => ({ dispose: vi.fn() })),
	},
	env: {
		uriScheme: "vscode",
		language: "en",
		uiKind: 1, // kilocode_change Desktop
		appName: "Visual Studio Code",
	},
	ExtensionMode: {
		Production: 1,
		Development: 2,
		Test: 3,
	},
	// kilocode_change start
	UIKind: {
		1: "Desktop",
		2: "Web",
		Desktop: 1,
		Web: 2,
	},
	// kilocode_change end
	version: "1.85.0",
}))

vi.mock("../../../utils/tts", () => ({
	setTtsEnabled: vi.fn(),
	setTtsSpeed: vi.fn(),
}))

vi.mock("../../../api", () => ({
	buildApiHandler: vi.fn(),
}))

vi.mock("../../prompts/system", () => ({
	SYSTEM_PROMPT: vi.fn().mockImplementation(async () => "mocked system prompt"),
	codeMode: "code",
}))

vi.mock("../../../integrations/workspace/WorkspaceTracker", () => {
	return {
		default: vi.fn().mockImplementation(() => ({
			initializeFilePaths: vi.fn(),
			dispose: vi.fn(),
		})),
	}
})

vi.mock("../../task/Task", () => ({
	Task: vi
		.fn()
		.mockImplementation(
			(_provider, _apiConfiguration, _customInstructions, _diffEnabled, _fuzzyMatchThreshold, _task, taskId) => ({
				api: undefined,
				abortTask: vi.fn(),
				handleWebviewAskResponse: vi.fn(),
				clineMessages: [],
				apiConversationHistory: [],
				overwriteClineMessages: vi.fn(),
				overwriteApiConversationHistory: vi.fn(),
				getTaskNumber: vi.fn().mockReturnValue(0),
				setTaskNumber: vi.fn(),
				setParentTask: vi.fn(),
				setRootTask: vi.fn(),
				taskId: taskId || "test-task-id",
				emit: vi.fn(),
			}),
		),
}))

vi.mock("../../../integrations/misc/extract-text", () => ({
	extractTextFromFile: vi.fn().mockImplementation(async (_filePath: string) => {
		const content = "const x = 1;\nconst y = 2;\nconst z = 3;"
		const lines = content.split("\n")
		return lines.map((line, index) => `${index + 1} | ${line}`).join("\n")
	}),
}))

vi.mock("../../../api/providers/fetchers/modelCache", () => ({
	getModels: vi.fn().mockResolvedValue({}),
	flushModels: vi.fn(),
}))

vi.mock("../../../shared/modes", () => ({
	modes: [
		{
			slug: "code",
			name: "Code Mode",
			roleDefinition: "You are a code assistant",
			groups: ["read", "edit", "browser"],
		},
		{
			slug: "architect",
			name: "Architect Mode",
			roleDefinition: "You are an architect",
			groups: ["read", "edit"],
		},
		{
			slug: "ask",
			name: "Ask Mode",
			roleDefinition: "You are a helpful assistant",
			groups: ["read"],
		},
	],
	getModeBySlug: vi.fn().mockReturnValue({
		slug: "code",
		name: "Code Mode",
		roleDefinition: "You are a code assistant",
		groups: ["read", "edit", "browser"],
	}),
	getGroupName: vi.fn().mockImplementation((group: string) => {
		// Return appropriate group names for different tool groups
		switch (group) {
			case "read":
				return "Read Tools"
			case "edit":
				return "Edit Tools"
			case "browser":
				return "Browser Tools"
			case "mcp":
				return "MCP Tools"
			default:
				return "General Tools"
		}
	}),
	defaultModeSlug: "code",
}))

vi.mock("../../prompts/system", () => ({
	SYSTEM_PROMPT: vi.fn().mockResolvedValue("mocked system prompt"),
	codeMode: "code",
}))

vi.mock("../../../api", () => ({
	buildApiHandler: vi.fn().mockReturnValue({
		getModel: vi.fn().mockReturnValue({
			id: "claude-3-sonnet",
			info: { supportsComputerUse: false },
		}),
	}),
}))

vi.mock("../../../integrations/misc/extract-text", () => ({
	extractTextFromFile: vi.fn().mockImplementation(async (_filePath: string) => {
		const content = "const x = 1;\nconst y = 2;\nconst z = 3;"
		const lines = content.split("\n")
		return lines.map((line, index) => `${index + 1} | ${line}`).join("\n")
	}),
}))

vi.mock("../../../api/providers/fetchers/modelCache", () => ({
	getModels: vi.fn().mockResolvedValue({}),
	flushModels: vi.fn(),
}))

vi.mock("../diff/strategies/multi-search-replace", () => ({
	MultiSearchReplaceDiffStrategy: vi.fn().mockImplementation(() => ({
		getToolDescription: () => "test",
		getName: () => "test-strategy",
		applyDiff: vi.fn(),
	})),
}))

vi.mock("@roo-code/cloud", () => ({
	CloudService: {
		hasInstance: vi.fn().mockReturnValue(true),
		get instance() {
			return {
				isAuthenticated: vi.fn().mockReturnValue(false),
			}
		},
	},
	getRooCodeApiUrl: vi.fn().mockReturnValue("https://app.roocode.com"),
	ORGANIZATION_ALLOW_ALL: {
		allowAll: true,
		providers: {},
	},
}))

afterAll(() => {
	vi.restoreAllMocks()
})

describe("ClineProvider", () => {
	let defaultTaskOptions: TaskOptions

	let provider: ClineProvider
	let mockContext: vscode.ExtensionContext
	let mockOutputChannel: vscode.OutputChannel
	let mockWebviewView: vscode.WebviewView
	let mockPostMessage: any
	let updateGlobalStateSpy: any

	beforeEach(() => {
		vi.clearAllMocks()

		if (!TelemetryService.hasInstance()) {
			TelemetryService.createInstance([])
		}

		const globalState: Record<string, string | undefined> = {
			mode: "architect",
			currentApiConfigName: "current-config",
		}

		const secrets: Record<string, string | undefined> = {}

		mockContext = {
			extensionPath: "/test/path",
			extensionUri: {} as vscode.Uri,
			globalState: {
				get: vi.fn().mockImplementation((key: string) => globalState[key]),
				update: vi
					.fn()
					.mockImplementation((key: string, value: string | undefined) => (globalState[key] = value)),
				keys: vi.fn().mockImplementation(() => Object.keys(globalState)),
			},
			workspaceState: {
				get: vi.fn().mockResolvedValue(undefined),
				update: vi.fn().mockResolvedValue(undefined),
				keys: vi.fn().mockReturnValue([]),
			},
			secrets: {
				get: vi.fn().mockImplementation((key: string) => secrets[key]),
				store: vi.fn().mockImplementation((key: string, value: string | undefined) => (secrets[key] = value)),
				delete: vi.fn().mockImplementation((key: string) => delete secrets[key]),
			},
			subscriptions: [],
			extension: {
				packageJSON: { version: "1.0.0" },
			},
			globalStorageUri: {
				fsPath: "/test/storage/path",
			},
		} as unknown as vscode.ExtensionContext

		// Mock CustomModesManager
		const mockCustomModesManager = {
			updateCustomMode: vi.fn().mockResolvedValue(undefined),
			getCustomModes: vi.fn().mockResolvedValue([]),
			dispose: vi.fn(),
		}

		// Mock output channel
		mockOutputChannel = {
			appendLine: vi.fn(),
			clear: vi.fn(),
			dispose: vi.fn(),
		} as unknown as vscode.OutputChannel

		// Mock webview
		mockPostMessage = vi.fn()

		mockWebviewView = {
			webview: {
				postMessage: mockPostMessage,
				html: "",
				options: {},
				onDidReceiveMessage: vi.fn(),
				asWebviewUri: vi.fn(),
				cspSource: "vscode-webview://test-csp-source",
			},
			visible: true,
			onDidDispose: vi.fn().mockImplementation((callback) => {
				callback()
				return { dispose: vi.fn() }
			}),
			onDidChangeVisibility: vi.fn().mockImplementation(() => ({ dispose: vi.fn() })),
		} as unknown as vscode.WebviewView

		provider = new ClineProvider(mockContext, mockOutputChannel, "sidebar", new ContextProxy(mockContext))

		defaultTaskOptions = {
			context: mockContext,
			provider,
			apiConfiguration: {
				apiProvider: "openrouter",
			},
		}

		// @ts-ignore - Access private property for testing
		updateGlobalStateSpy = vi.spyOn(provider.contextProxy, "setValue")

		// @ts-ignore - Accessing private property for testing.
		provider.customModesManager = mockCustomModesManager

		// Mock getMcpHub method for generateSystemPrompt
		provider.getMcpHub = vi.fn().mockReturnValue({
			listTools: vi.fn().mockResolvedValue([]),
			callTool: vi.fn().mockResolvedValue({ content: [] }),
			listResources: vi.fn().mockResolvedValue([]),
			readResource: vi.fn().mockResolvedValue({ contents: [] }),
			getAllServers: vi.fn().mockReturnValue([]),
		})
	})

	test("constructor initializes correctly", () => {
		expect(provider).toBeInstanceOf(ClineProvider)
		// Since getVisibleInstance returns the last instance where view.visible is true
		// @ts-ignore - accessing private property for testing
		provider.view = mockWebviewView
		expect(ClineProvider.getVisibleInstance()).toBe(provider)
	})

	test("resolveWebviewView sets up webview correctly", async () => {
		await provider.resolveWebviewView(mockWebviewView)

		expect(mockWebviewView.webview.options).toEqual({
			enableScripts: true,
			localResourceRoots: [mockContext.extensionUri],
		})

		expect(mockWebviewView.webview.html).toContain("<!DOCTYPE html>")
	})

	test("resolveWebviewView sets up webview correctly in development mode even if local server is not running", async () => {
		provider = new ClineProvider(
			{ ...mockContext, extensionMode: vscode.ExtensionMode.Development },
			mockOutputChannel,
			"sidebar",
			new ContextProxy(mockContext),
		)
		;(axios.get as any).mockRejectedValueOnce(new Error("Network error"))

		await provider.resolveWebviewView(mockWebviewView)

		expect(mockWebviewView.webview.options).toEqual({
			enableScripts: true,
			localResourceRoots: [mockContext.extensionUri],
		})

		expect(mockWebviewView.webview.html).toContain("<!DOCTYPE html>")

		// Verify Content Security Policy contains the necessary PostHog domains
		expect(mockWebviewView.webview.html).toContain(
			// kilocode_change: added localhost:3000
			"connect-src vscode-webview://test-csp-source https://* http://localhost:3000 https://openrouter.ai https://api.requesty.ai https://us.i.posthog.com https://us-assets.i.posthog.com",
		)

		// Extract the script-src directive section and verify required security elements
		const html = mockWebviewView.webview.html
		const scriptSrcMatch = html.match(/script-src[^;]*;/)
		expect(scriptSrcMatch).not.toBeNull()
		expect(scriptSrcMatch![0]).toContain("'nonce-")
		// Verify wasm-unsafe-eval is present for Shiki syntax highlighting
		expect(scriptSrcMatch![0]).toContain("'wasm-unsafe-eval'")
	})

	test("postMessageToWebview sends message to webview", async () => {
		await provider.resolveWebviewView(mockWebviewView)

		const mockState: ExtensionState = {
			version: "1.0.0",
			clineMessages: [],
			taskHistory: [],
			shouldShowAnnouncement: false,
			apiConfiguration: {
				// kilocode_change start
				apiProvider: "kilocode",
				kilocodeModel: kilocodeDefaultModelId,
				kilocodeToken: "kilocode-token",
				// kilocode_change end
			},
			customInstructions: undefined,
			alwaysAllowReadOnly: false,
			alwaysAllowReadOnlyOutsideWorkspace: false,
			alwaysAllowWrite: false,
			codebaseIndexConfig: {
				codebaseIndexEnabled: true,
				codebaseIndexQdrantUrl: "",
				codebaseIndexEmbedderProvider: "openai",
				codebaseIndexEmbedderBaseUrl: "",
				codebaseIndexEmbedderModelId: "",
			},
			alwaysAllowWriteOutsideWorkspace: false,
			alwaysAllowExecute: false,
			alwaysAllowBrowser: false,
			alwaysAllowMcp: false,
			uriScheme: "vscode",
			soundEnabled: false,
			ttsEnabled: false,
			diffEnabled: false,
			enableCheckpoints: false,
			writeDelayMs: 1000,
			browserViewportSize: "900x600",
			fuzzyMatchThreshold: 1.0,
			mcpEnabled: true,
			enableMcpServerCreation: false,
			requestDelaySeconds: 5,
			mode: defaultModeSlug,
			customModes: [],
			experiments: experimentDefault,
			maxOpenTabsContext: 20,
			maxWorkspaceFiles: 200,
			browserToolEnabled: true,
			telemetrySetting: "unset",
			showRooIgnoredFiles: true,
			renderContext: "sidebar",
			maxReadFileLine: 500,
			showAutoApproveMenu: false, // kilocode_change
			maxImageFileSize: 5,
			maxTotalImageSize: 20,
			cloudUserInfo: null,
			organizationAllowList: ORGANIZATION_ALLOW_ALL,
			autoCondenseContext: true,
			autoCondenseContextPercent: 100,
			cloudIsAuthenticated: false,
			sharingEnabled: false,
			profileThresholds: {},
			hasOpenedModeSelector: false,
			diagnosticsEnabled: true,
		}

		const message: ExtensionMessage = {
			type: "state",
			state: mockState,
		}
		await provider.postMessageToWebview(message)

		expect(mockPostMessage).toHaveBeenCalledWith(message)
	})

	test("handles webviewDidLaunch message", async () => {
		await provider.resolveWebviewView(mockWebviewView)

		// Get the message handler from onDidReceiveMessage
		const messageHandler = (mockWebviewView.webview.onDidReceiveMessage as any).mock.calls[0][0]

		// Simulate webviewDidLaunch message
		await messageHandler({ type: "webviewDidLaunch" })

		// Should post state and theme to webview
		expect(mockPostMessage).toHaveBeenCalled()
	})

	test("clearTask aborts current task", async () => {
		// Setup Cline instance with auto-mock from the top of the file
		const mockCline = new Task(defaultTaskOptions) // Create a new mocked instance

		// add the mock object to the stack
		await provider.addClineToStack(mockCline)

		// get the stack size before the abort call
		const stackSizeBeforeAbort = provider.getClineStackSize()

		// call the removeClineFromStack method so it will call the current cline abort and remove it from the stack
		await provider.removeClineFromStack()

		// get the stack size after the abort call
		const stackSizeAfterAbort = provider.getClineStackSize()

		// check if the abort method was called
		expect(mockCline.abortTask).toHaveBeenCalled()

		// check if the stack size was decreased
		expect(stackSizeBeforeAbort - stackSizeAfterAbort).toBe(1)
	})

	describe("clearTask message handler", () => {
		beforeEach(async () => {
			await provider.resolveWebviewView(mockWebviewView)
		})

		test("calls clearTask when there is no parent task", async () => {
			// Setup a single task without parent
			const mockCline = new Task(defaultTaskOptions)
			// No need to set parentTask - it's undefined by default

			// Mock the provider methods
			const clearTaskSpy = vi.spyOn(provider, "clearTask").mockResolvedValue(undefined)
			const finishSubTaskSpy = vi.spyOn(provider, "finishSubTask").mockResolvedValue(undefined)
			const postStateToWebviewSpy = vi.spyOn(provider, "postStateToWebview").mockResolvedValue(undefined)

			// Add task to stack
			await provider.addClineToStack(mockCline)

			// Get the message handler
			const messageHandler = (mockWebviewView.webview.onDidReceiveMessage as any).mock.calls[0][0]

			// Trigger clearTask message
			await messageHandler({ type: "clearTask" })

			// Verify clearTask was called (not finishSubTask)
			expect(clearTaskSpy).toHaveBeenCalled()
			expect(finishSubTaskSpy).not.toHaveBeenCalled()
			expect(postStateToWebviewSpy).toHaveBeenCalled()
		})

		test("calls finishSubTask when there is a parent task", async () => {
			// Setup parent and child tasks
			const parentTask = new Task(defaultTaskOptions)
			const childTask = new Task(defaultTaskOptions)

			// Set up parent-child relationship by setting the parentTask property
			// The mock allows us to set properties directly
			;(childTask as any).parentTask = parentTask
			;(childTask as any).rootTask = parentTask

			// Mock the provider methods
			const clearTaskSpy = vi.spyOn(provider, "clearTask").mockResolvedValue(undefined)
			const finishSubTaskSpy = vi.spyOn(provider, "finishSubTask").mockResolvedValue(undefined)
			const postStateToWebviewSpy = vi.spyOn(provider, "postStateToWebview").mockResolvedValue(undefined)

			// Add both tasks to stack (parent first, then child)
			await provider.addClineToStack(parentTask)
			await provider.addClineToStack(childTask)

			// Get the message handler
			const messageHandler = (mockWebviewView.webview.onDidReceiveMessage as any).mock.calls[0][0]

			// Trigger clearTask message
			await messageHandler({ type: "clearTask" })

			// Verify finishSubTask was called (not clearTask)
			expect(finishSubTaskSpy).toHaveBeenCalledWith(expect.stringContaining("canceled"))
			expect(clearTaskSpy).not.toHaveBeenCalled()
			expect(postStateToWebviewSpy).toHaveBeenCalled()
		})

		test("handles case when no current task exists", async () => {
			// Don't add any tasks to the stack

			// Mock the provider methods
			const clearTaskSpy = vi.spyOn(provider, "clearTask").mockResolvedValue(undefined)
			const finishSubTaskSpy = vi.spyOn(provider, "finishSubTask").mockResolvedValue(undefined)
			const postStateToWebviewSpy = vi.spyOn(provider, "postStateToWebview").mockResolvedValue(undefined)

			// Get the message handler
			const messageHandler = (mockWebviewView.webview.onDidReceiveMessage as any).mock.calls[0][0]

			// Trigger clearTask message
			await messageHandler({ type: "clearTask" })

			// When there's no current task, clearTask is still called (it handles the no-task case internally)
			expect(clearTaskSpy).toHaveBeenCalled()
			expect(finishSubTaskSpy).not.toHaveBeenCalled()
			// State should still be posted
			expect(postStateToWebviewSpy).toHaveBeenCalled()
		})

		test("correctly identifies subtask scenario for issue #4602", async () => {
			// This test specifically validates the fix for issue #4602
			// where canceling during API retry was incorrectly treating a single task as a subtask

			const mockCline = new Task(defaultTaskOptions)
			// No parent task by default - no need to explicitly set

			// Mock the provider methods
			const clearTaskSpy = vi.spyOn(provider, "clearTask").mockResolvedValue(undefined)
			const finishSubTaskSpy = vi.spyOn(provider, "finishSubTask").mockResolvedValue(undefined)

			// Add only one task to stack
			await provider.addClineToStack(mockCline)

			// Verify stack size is 1
			expect(provider.getClineStackSize()).toBe(1)

			// Get the message handler
			const messageHandler = (mockWebviewView.webview.onDidReceiveMessage as any).mock.calls[0][0]

			// Trigger clearTask message (simulating cancel during API retry)
			await messageHandler({ type: "clearTask" })

			// The fix ensures clearTask is called, not finishSubTask
			expect(clearTaskSpy).toHaveBeenCalled()
			expect(finishSubTaskSpy).not.toHaveBeenCalled()
		})
	})

	test("addClineToStack adds multiple Cline instances to the stack", async () => {
		// Setup Cline instance with auto-mock from the top of the file
		const mockCline1 = new Task(defaultTaskOptions) // Create a new mocked instance
		const mockCline2 = new Task(defaultTaskOptions) // Create a new mocked instance
		Object.defineProperty(mockCline1, "taskId", { value: "test-task-id-1", writable: true })
		Object.defineProperty(mockCline2, "taskId", { value: "test-task-id-2", writable: true })

		// add Cline instances to the stack
		await provider.addClineToStack(mockCline1)
		await provider.addClineToStack(mockCline2)

		// verify cline instances were added to the stack
		expect(provider.getClineStackSize()).toBe(2)

		// verify current cline instance is the last one added
		expect(provider.getCurrentCline()).toBe(mockCline2)
	})

	test("getState returns correct initial state", async () => {
		const state = await provider.getState()

		expect(state).toHaveProperty("apiConfiguration")
		expect(state.apiConfiguration).toHaveProperty("apiProvider")
		expect(state).toHaveProperty("customInstructions")
		expect(state).toHaveProperty("alwaysAllowReadOnly")
		expect(state).toHaveProperty("alwaysAllowWrite")
		expect(state).toHaveProperty("alwaysAllowExecute")
		expect(state).toHaveProperty("alwaysAllowBrowser")
		expect(state).toHaveProperty("taskHistory")
		expect(state).toHaveProperty("soundEnabled")
		expect(state).toHaveProperty("ttsEnabled")
		expect(state).toHaveProperty("diffEnabled")
		expect(state).toHaveProperty("writeDelayMs")
	})

	test("language is set to VSCode language", async () => {
		// Mock VSCode language as Spanish
		;(vscode.env as any).language = "pt-BR"

		const state = await provider.getState()
		expect(state.language).toBe("pt-BR")
	})

	test("diffEnabled defaults to true when not set", async () => {
		// Mock globalState.get to return undefined for diffEnabled
		;(mockContext.globalState.get as any).mockReturnValue(undefined)

		const state = await provider.getState()

		expect(state.diffEnabled).toBe(true)
	})

	test("writeDelayMs defaults to 1000ms", async () => {
		// Mock globalState.get to return undefined for writeDelayMs
		;(mockContext.globalState.get as any).mockImplementation((key: string) =>
			key === "writeDelayMs" ? undefined : null,
		)

		const state = await provider.getState()
		expect(state.writeDelayMs).toBe(1000)
	})

	test("handles writeDelayMs message", async () => {
		await provider.resolveWebviewView(mockWebviewView)
		const messageHandler = (mockWebviewView.webview.onDidReceiveMessage as any).mock.calls[0][0]

		await messageHandler({ type: "writeDelayMs", value: 2000 })

		expect(updateGlobalStateSpy).toHaveBeenCalledWith("writeDelayMs", 2000)
		expect(mockContext.globalState.update).toHaveBeenCalledWith("writeDelayMs", 2000)
		expect(mockPostMessage).toHaveBeenCalled()
	})

	test("updates sound utility when sound setting changes", async () => {
		await provider.resolveWebviewView(mockWebviewView)

		// Get the message handler from onDidReceiveMessage
		const messageHandler = (mockWebviewView.webview.onDidReceiveMessage as any).mock.calls[0][0]

		// Simulate setting sound to enabled
		await messageHandler({ type: "soundEnabled", bool: true })
		expect(updateGlobalStateSpy).toHaveBeenCalledWith("soundEnabled", true)
		expect(mockContext.globalState.update).toHaveBeenCalledWith("soundEnabled", true)
		expect(mockPostMessage).toHaveBeenCalled()

		// Simulate setting sound to disabled
		await messageHandler({ type: "soundEnabled", bool: false })
		expect(mockContext.globalState.update).toHaveBeenCalledWith("soundEnabled", false)
		expect(mockPostMessage).toHaveBeenCalled()

		// Simulate setting tts to enabled
		await messageHandler({ type: "ttsEnabled", bool: true })
		expect(setTtsEnabled).toHaveBeenCalledWith(true)
		expect(mockContext.globalState.update).toHaveBeenCalledWith("ttsEnabled", true)
		expect(mockPostMessage).toHaveBeenCalled()

		// Simulate setting tts to disabled
		await messageHandler({ type: "ttsEnabled", bool: false })
		expect(setTtsEnabled).toHaveBeenCalledWith(false)
		expect(mockContext.globalState.update).toHaveBeenCalledWith("ttsEnabled", false)
		expect(mockPostMessage).toHaveBeenCalled()
	})

	test("requestDelaySeconds defaults to 10 seconds", async () => {
		// Mock globalState.get to return undefined for requestDelaySeconds
		;(mockContext.globalState.get as any).mockImplementation((key: string) => {
			if (key === "requestDelaySeconds") {
				return undefined
			}
			return null
		})

		const state = await provider.getState()
		expect(state.requestDelaySeconds).toBe(10)
	})

	test("alwaysApproveResubmit defaults to false", async () => {
		// Mock globalState.get to return undefined for alwaysApproveResubmit
		;(mockContext.globalState.get as any).mockReturnValue(undefined)

		const state = await provider.getState()
		expect(state.alwaysApproveResubmit).toBe(false)
	})

	test("autoCondenseContext defaults to true", async () => {
		// Mock globalState.get to return undefined for autoCondenseContext
		;(mockContext.globalState.get as any).mockImplementation((key: string) =>
			key === "autoCondenseContext" ? undefined : null,
		)
		const state = await provider.getState()
		expect(state.autoCondenseContext).toBe(true)
	})

	test("handles autoCondenseContext message", async () => {
		await provider.resolveWebviewView(mockWebviewView)
		const messageHandler = (mockWebviewView.webview.onDidReceiveMessage as any).mock.calls[0][0]
		await messageHandler({ type: "autoCondenseContext", bool: false })
		expect(updateGlobalStateSpy).toHaveBeenCalledWith("autoCondenseContext", false)
		expect(mockContext.globalState.update).toHaveBeenCalledWith("autoCondenseContext", false)
		expect(mockPostMessage).toHaveBeenCalled()
	})

	test("autoCondenseContextPercent defaults to 100", async () => {
		// Mock globalState.get to return undefined for autoCondenseContextPercent
		;(mockContext.globalState.get as any).mockImplementation((key: string) =>
			key === "autoCondenseContextPercent" ? undefined : null,
		)

		const state = await provider.getState()
		expect(state.autoCondenseContextPercent).toBe(100)
	})

	test("handles autoCondenseContextPercent message", async () => {
		await provider.resolveWebviewView(mockWebviewView)
		const messageHandler = (mockWebviewView.webview.onDidReceiveMessage as any).mock.calls[0][0]

		await messageHandler({ type: "autoCondenseContextPercent", value: 75 })

		expect(updateGlobalStateSpy).toHaveBeenCalledWith("autoCondenseContextPercent", 75)
		expect(mockContext.globalState.update).toHaveBeenCalledWith("autoCondenseContextPercent", 75)
		expect(mockPostMessage).toHaveBeenCalled()
	})

	it("loads saved API config when switching modes", async () => {
		await provider.resolveWebviewView(mockWebviewView)
		const messageHandler = (mockWebviewView.webview.onDidReceiveMessage as any).mock.calls[0][0]

		const profile: ProviderSettingsEntry = { name: "test-config", id: "test-id", apiProvider: "anthropic" }

		;(provider as any).providerSettingsManager = {
			getModeConfigId: vi.fn().mockResolvedValue("test-id"),
			listConfig: vi.fn().mockResolvedValue([profile]),
			activateProfile: vi.fn().mockResolvedValue(profile),
			setModeConfig: vi.fn(),
		} as any

		// Switch to architect mode
		await messageHandler({ type: "mode", text: "architect" })

		// Should load the saved config for architect mode
		expect(provider.providerSettingsManager.getModeConfigId).toHaveBeenCalledWith("architect")
		expect(provider.providerSettingsManager.activateProfile).toHaveBeenCalledWith({ name: "test-config" })
		expect(mockContext.globalState.update).toHaveBeenCalledWith("currentApiConfigName", "test-config")
	})

	it("saves current config when switching to mode without config", async () => {
		await provider.resolveWebviewView(mockWebviewView)
		const messageHandler = (mockWebviewView.webview.onDidReceiveMessage as any).mock.calls[0][0]

		;(provider as any).providerSettingsManager = {
			getModeConfigId: vi.fn().mockResolvedValue(undefined),
			listConfig: vi
				.fn()
				.mockResolvedValue([{ name: "current-config", id: "current-id", apiProvider: "anthropic" }]),
			setModeConfig: vi.fn(),
		} as any

		provider.setValue("currentApiConfigName", "current-config")

		// Switch to architect mode
		await messageHandler({ type: "mode", text: "architect" })

		// Should save current config as default for architect mode
		expect(provider.providerSettingsManager.setModeConfig).toHaveBeenCalledWith("architect", "current-id")
	})

	it("saves config as default for current mode when loading config", async () => {
		await provider.resolveWebviewView(mockWebviewView)
		const messageHandler = (mockWebviewView.webview.onDidReceiveMessage as any).mock.calls[0][0]

		const profile: ProviderSettingsEntry = { apiProvider: "anthropic", id: "new-id", name: "new-config" }

		;(provider as any).providerSettingsManager = {
			activateProfile: vi.fn().mockResolvedValue(profile),
			listConfig: vi.fn().mockResolvedValue([profile]),
			setModeConfig: vi.fn(),
			getModeConfigId: vi.fn().mockResolvedValue(undefined),
		} as any

		// First set the mode
		await messageHandler({ type: "mode", text: "architect" })

		// Then load the config
		await messageHandler({ type: "loadApiConfiguration", text: "new-config" })

		// Should save new config as default for architect mode
		expect(provider.providerSettingsManager.setModeConfig).toHaveBeenCalledWith("architect", "new-id")
	})

	it("load API configuration by ID works and updates mode config", async () => {
		await provider.resolveWebviewView(mockWebviewView)
		const messageHandler = (mockWebviewView.webview.onDidReceiveMessage as any).mock.calls[0][0]

		const profile: ProviderSettingsEntry = {
			name: "config-by-id",
			id: "config-id-123",
			apiProvider: "anthropic",
		}

		;(provider as any).providerSettingsManager = {
			activateProfile: vi.fn().mockResolvedValue(profile),
			listConfig: vi.fn().mockResolvedValue([profile]),
			setModeConfig: vi.fn(),
			getModeConfigId: vi.fn().mockResolvedValue(undefined),
		} as any

		// First set the mode
		await messageHandler({ type: "mode", text: "architect" })

		// Then load the config by ID
		await messageHandler({ type: "loadApiConfigurationById", text: "config-id-123" })

		// Should save new config as default for architect mode
		expect(provider.providerSettingsManager.setModeConfig).toHaveBeenCalledWith("architect", "config-id-123")

		// Ensure the `activateProfile` method was called with the correct ID
		expect(provider.providerSettingsManager.activateProfile).toHaveBeenCalledWith({ id: "config-id-123" })
	})

	test("handles browserToolEnabled setting", async () => {
		await provider.resolveWebviewView(mockWebviewView)
		const messageHandler = (mockWebviewView.webview.onDidReceiveMessage as any).mock.calls[0][0]

		// Test browserToolEnabled
		await messageHandler({ type: "browserToolEnabled", bool: true })
		expect(mockContext.globalState.update).toHaveBeenCalledWith("browserToolEnabled", true)
		expect(mockPostMessage).toHaveBeenCalled()

		// Verify state includes browserToolEnabled
		const state = await provider.getState()
		expect(state).toHaveProperty("browserToolEnabled")
		expect(state.browserToolEnabled).toBe(true) // Default value should be true
	})

	test("handles showRooIgnoredFiles setting", async () => {
		await provider.resolveWebviewView(mockWebviewView)
		const messageHandler = (mockWebviewView.webview.onDidReceiveMessage as any).mock.calls[0][0]

		// Default value should be true
		expect((await provider.getState()).showRooIgnoredFiles).toBe(true)

		// Test showRooIgnoredFiles with true
		await messageHandler({ type: "showRooIgnoredFiles", bool: true })
		expect(mockContext.globalState.update).toHaveBeenCalledWith("showRooIgnoredFiles", true)
		expect(mockPostMessage).toHaveBeenCalled()
		expect((await provider.getState()).showRooIgnoredFiles).toBe(true)

		// Test showRooIgnoredFiles with false
		await messageHandler({ type: "showRooIgnoredFiles", bool: false })
		expect(mockContext.globalState.update).toHaveBeenCalledWith("showRooIgnoredFiles", false)
		expect(mockPostMessage).toHaveBeenCalled()
		expect((await provider.getState()).showRooIgnoredFiles).toBe(false)
	})

	test("handles request delay settings messages", async () => {
		await provider.resolveWebviewView(mockWebviewView)
		const messageHandler = (mockWebviewView.webview.onDidReceiveMessage as any).mock.calls[0][0]

		// Test alwaysApproveResubmit
		await messageHandler({ type: "alwaysApproveResubmit", bool: true })
		expect(updateGlobalStateSpy).toHaveBeenCalledWith("alwaysApproveResubmit", true)
		expect(mockContext.globalState.update).toHaveBeenCalledWith("alwaysApproveResubmit", true)
		expect(mockPostMessage).toHaveBeenCalled()

		// Test requestDelaySeconds
		await messageHandler({ type: "requestDelaySeconds", value: 10 })
		expect(mockContext.globalState.update).toHaveBeenCalledWith("requestDelaySeconds", 10)
		expect(mockPostMessage).toHaveBeenCalled()
	})

	test("handles updatePrompt message correctly", async () => {
		await provider.resolveWebviewView(mockWebviewView)
		const messageHandler = (mockWebviewView.webview.onDidReceiveMessage as any).mock.calls[0][0]

		// Mock existing prompts
		const existingPrompts = {
			code: {
				roleDefinition: "existing code role",
				customInstructions: "existing code prompt",
			},
			architect: {
				roleDefinition: "existing architect role",
				customInstructions: "existing architect prompt",
			},
		}

		provider.setValue("customModePrompts", existingPrompts)

		// Test updating a prompt
		await messageHandler({
			type: "updatePrompt",
			promptMode: "code",
			customPrompt: "new code prompt",
		})

		// Verify state was updated correctly
		expect(mockContext.globalState.update).toHaveBeenCalledWith("customModePrompts", {
			...existingPrompts,
			code: "new code prompt",
		})

		// Verify state was posted to webview
		expect(mockPostMessage).toHaveBeenCalledWith(
			expect.objectContaining({
				type: "state",
				state: expect.objectContaining({
					customModePrompts: {
						...existingPrompts,
						code: "new code prompt",
					},
				}),
			}),
		)
	})

	test("customModePrompts defaults to empty object", async () => {
		// Mock globalState.get to return undefined for customModePrompts
		;(mockContext.globalState.get as any).mockImplementation((key: string) => {
			if (key === "customModePrompts") {
				return undefined
			}
			return null
		})

		const state = await provider.getState()
		expect(state.customModePrompts).toEqual({})
	})

	test("handles maxWorkspaceFiles message", async () => {
		await provider.resolveWebviewView(mockWebviewView)
		const messageHandler = (mockWebviewView.webview.onDidReceiveMessage as any).mock.calls[0][0]

		await messageHandler({ type: "maxWorkspaceFiles", value: 300 })

		expect(updateGlobalStateSpy).toHaveBeenCalledWith("maxWorkspaceFiles", 300)
		expect(mockContext.globalState.update).toHaveBeenCalledWith("maxWorkspaceFiles", 300)
		expect(mockPostMessage).toHaveBeenCalled()
	})

	test("handles mode-specific custom instructions updates", async () => {
		await provider.resolveWebviewView(mockWebviewView)
		const messageHandler = (mockWebviewView.webview.onDidReceiveMessage as any).mock.calls[0][0]

		// Mock existing prompts
		const existingPrompts = {
			code: {
				roleDefinition: "Code role",
				customInstructions: "Old instructions",
			},
		}
		mockContext.globalState.get = vi.fn((key: string) => {
			if (key === "customModePrompts") {
				return existingPrompts
			}
			return undefined
		})

		// Update custom instructions for code mode
		await messageHandler({
			type: "updatePrompt",
			promptMode: "code",
			customPrompt: {
				roleDefinition: "Code role",
				customInstructions: "New instructions",
			},
		})

		// Verify state was updated correctly
		expect(mockContext.globalState.update).toHaveBeenCalledWith("customModePrompts", {
			code: {
				roleDefinition: "Code role",
				customInstructions: "New instructions",
			},
		})
	})

	it("saves mode config when updating API configuration", async () => {
		// Setup mock context with mode and config name
		mockContext = {
			...mockContext,
			globalState: {
				...mockContext.globalState,
				get: vi.fn((key: string) => {
					if (key === "mode") {
						return "code"
					} else if (key === "currentApiConfigName") {
						return "test-config"
					}
					return undefined
				}),
				update: vi.fn(),
				keys: vi.fn().mockReturnValue([]),
			},
		} as unknown as vscode.ExtensionContext

		// Create new provider with updated mock context
		provider = new ClineProvider(mockContext, mockOutputChannel, "sidebar", new ContextProxy(mockContext))
		await provider.resolveWebviewView(mockWebviewView)
		const messageHandler = (mockWebviewView.webview.onDidReceiveMessage as any).mock.calls[0][0]

		;(provider as any).providerSettingsManager = {
			listConfig: vi.fn().mockResolvedValue([{ name: "test-config", id: "test-id", apiProvider: "anthropic" }]),
			saveConfig: vi.fn().mockResolvedValue("test-id"),
			setModeConfig: vi.fn(),
		} as any

		// Update API configuration
		await messageHandler({
			type: "upsertApiConfiguration",
			text: "test-config",
			apiConfiguration: { apiProvider: "anthropic" },
		})

		// Should save config as default for current mode
		expect(provider.providerSettingsManager.setModeConfig).toHaveBeenCalledWith("code", "test-id")
	})

	test("file content includes line numbers", async () => {
		const { extractTextFromFile } = await import("../../../integrations/misc/extract-text")
		const result = await extractTextFromFile("test.js")
		expect(result).toBe("1 | const x = 1;\n2 | const y = 2;\n3 | const z = 3;")
	})

	describe("deleteMessage", () => {
		beforeEach(async () => {
			await provider.resolveWebviewView(mockWebviewView)
		})

		test("handles deletion with confirmation dialog", async () => {
			// Setup mock messages
			const mockMessages = [
				{ ts: 1000, type: "say", say: "user_feedback" }, // User message 1
				{ ts: 2000, type: "say", say: "tool" }, // Tool message
				{ ts: 3000, type: "say", say: "text", value: 4000 }, // Message to delete
				{ ts: 4000, type: "say", say: "browser_action" }, // Response to delete
				{ ts: 5000, type: "say", say: "user_feedback" }, // Next user message
				{ ts: 6000, type: "say", say: "user_feedback" }, // Final message
			] as ClineMessage[]

			const mockApiHistory = [
				{ ts: 1000 },
				{ ts: 2000 },
				{ ts: 3000 },
				{ ts: 4000 },
				{ ts: 5000 },
				{ ts: 6000 },
			] as (Anthropic.MessageParam & { ts?: number })[]

			// Setup Task instance with auto-mock from the top of the file
			const mockCline = new Task(defaultTaskOptions) // Create a new mocked instance
			mockCline.clineMessages = mockMessages // Set test-specific messages
			mockCline.apiConversationHistory = mockApiHistory // Set API history
			await provider.addClineToStack(mockCline) // Add the mocked instance to the stack

			// Mock getTaskWithId
			;(provider as any).getTaskWithId = vi.fn().mockResolvedValue({
				historyItem: { id: "test-task-id" },
			})

			// Mock initClineWithHistoryItem
			;(provider as any).initClineWithHistoryItem = vi.fn()

			// Trigger message deletion
			const messageHandler = (mockWebviewView.webview.onDidReceiveMessage as any).mock.calls[0][0]
			await messageHandler({ type: "deleteMessage", value: 4000 })

			// Verify that the dialog message was sent to webview
			expect(mockPostMessage).toHaveBeenCalledWith({
				type: "showDeleteMessageDialog",
				messageTs: 4000,
			})

			// Simulate user confirming deletion through the dialog
			await messageHandler({ type: "deleteMessageConfirm", messageTs: 4000 })

			// Verify only messages before the deleted message were kept
			expect(mockCline.overwriteClineMessages).toHaveBeenCalledWith([mockMessages[0], mockMessages[1]])

			// Verify only API messages before the deleted message were kept
			expect(mockCline.overwriteApiConversationHistory).toHaveBeenCalledWith([
				mockApiHistory[0],
				mockApiHistory[1],
			])

			// Verify initClineWithHistoryItem was called
			expect((provider as any).initClineWithHistoryItem).toHaveBeenCalledWith({ id: "test-task-id" })
		})

		test("handles case when no current task exists", async () => {
			// Clear the cline stack
			;(provider as any).clineStack = []

			// Trigger message deletion
			const messageHandler = (mockWebviewView.webview.onDidReceiveMessage as any).mock.calls[0][0]
			await messageHandler({ type: "deleteMessage", value: 2000 })

			// Verify no dialog was shown since there's no current cline
			expect(mockPostMessage).not.toHaveBeenCalledWith(
				expect.objectContaining({
					type: "showDeleteMessageDialog",
				}),
			)
		})
	})

	describe("editMessage", () => {
		beforeEach(async () => {
			await provider.resolveWebviewView(mockWebviewView)
		})

		test("handles edit with confirmation dialog", async () => {
			// Setup mock messages
			const mockMessages = [
				{ ts: 1000, type: "say", say: "user_feedback" }, // User message 1
				{ ts: 2000, type: "say", say: "tool" }, // Tool message
				{ ts: 3000, type: "say", say: "text", value: 4000 }, // Message to edit
				{ ts: 4000, type: "say", say: "browser_action" }, // Response to edit
				{ ts: 5000, type: "say", say: "user_feedback" }, // Next user message
				{ ts: 6000, type: "say", say: "user_feedback" }, // Final message
			] as ClineMessage[]

			const mockApiHistory = [
				{ ts: 1000 },
				{ ts: 2000 },
				{ ts: 3000 },
				{ ts: 4000 },
				{ ts: 5000 },
				{ ts: 6000 },
			] as (Anthropic.MessageParam & { ts?: number })[]

			// Setup Task instance with auto-mock from the top of the file
			const mockCline = new Task(defaultTaskOptions) // Create a new mocked instance
			mockCline.clineMessages = mockMessages // Set test-specific messages
			mockCline.apiConversationHistory = mockApiHistory // Set API history

			// Explicitly mock the overwrite methods since they're not being called in the tests
			mockCline.overwriteClineMessages = vi.fn()
			mockCline.overwriteApiConversationHistory = vi.fn()
			mockCline.handleWebviewAskResponse = vi.fn()

			await provider.addClineToStack(mockCline) // Add the mocked instance to the stack

			// Mock getTaskWithId
			;(provider as any).getTaskWithId = vi.fn().mockResolvedValue({
				historyItem: { id: "test-task-id" },
			})

			// Trigger message edit
			// Get the message handler function that was registered with the webview
			const messageHandler = (mockWebviewView.webview.onDidReceiveMessage as any).mock.calls[0][0]

			// Call the message handler with a submitEditedMessage message
			await messageHandler({
				type: "submitEditedMessage",
				value: 4000,
				editedMessageContent: "Edited message content",
			})

			// Verify that the dialog message was sent to webview
			expect(mockPostMessage).toHaveBeenCalledWith({
				type: "showEditMessageDialog",
				messageTs: 4000,
				text: "Edited message content",
			})

			// Simulate user confirming edit through the dialog
			await messageHandler({
				type: "editMessageConfirm",
				messageTs: 4000,
				text: "Edited message content",
			})

			// Verify correct messages were kept (only messages before the edited one)
			expect(mockCline.overwriteClineMessages).toHaveBeenCalledWith([mockMessages[0], mockMessages[1]])

			// Verify correct API messages were kept (only messages before the edited one)
			expect(mockCline.overwriteApiConversationHistory).toHaveBeenCalledWith([
				mockApiHistory[0],
				mockApiHistory[1],
			])

			// The new flow calls webviewMessageHandler recursively with askResponse
			// We need to verify the recursive call happened by checking if the handler was called again
			expect((mockWebviewView.webview.onDidReceiveMessage as any).mock.calls.length).toBeGreaterThanOrEqual(1)
		})
	})

	describe("getSystemPrompt", () => {
		beforeEach(async () => {
			mockPostMessage.mockClear()
			await provider.resolveWebviewView(mockWebviewView)
			// Reset and setup mock
			mockAddCustomInstructions.mockClear()
			mockAddCustomInstructions.mockImplementation(
				(modeInstructions: string, globalInstructions: string, _cwd: string) => {
					return Promise.resolve(modeInstructions || globalInstructions || "")
				},
			)
		})

		const getMessageHandler = () => {
			const mockCalls = (mockWebviewView.webview.onDidReceiveMessage as any).mock.calls
			expect(mockCalls.length).toBeGreaterThan(0)
			return mockCalls[0][0]
		}

		test("handles mcpEnabled setting correctly", async () => {
			await provider.resolveWebviewView(mockWebviewView)
			const handler = getMessageHandler()
			expect(typeof handler).toBe("function")

			// Test with mcpEnabled: true
			vi.spyOn(provider, "getState").mockResolvedValueOnce({
				apiConfiguration: {
					apiProvider: "openrouter" as const,
				},
				mcpEnabled: true,
				enableMcpServerCreation: false,
				mode: "code" as const,
				experiments: experimentDefault,
			} as any)

			await handler({ type: "getSystemPrompt", mode: "code" })

			// Verify system prompt was generated and sent
			expect(mockPostMessage).toHaveBeenCalledWith(
				expect.objectContaining({
					type: "systemPrompt",
					text: expect.any(String),
					mode: "code",
				}),
			)

			// Reset for second test
			mockPostMessage.mockClear()

			// Test with mcpEnabled: false
			vi.spyOn(provider, "getState").mockResolvedValueOnce({
				apiConfiguration: {
					apiProvider: "openrouter" as const,
				},
				mcpEnabled: false,
				enableMcpServerCreation: false,
				mode: "code" as const,
				experiments: experimentDefault,
			} as any)

			await handler({ type: "getSystemPrompt", mode: "code" })

			// Verify system prompt was generated and sent
			expect(mockPostMessage).toHaveBeenCalledWith(
				expect.objectContaining({
					type: "systemPrompt",
					text: expect.any(String),
					mode: "code",
				}),
			)
		})

		test("handles errors gracefully", async () => {
			// Mock SYSTEM_PROMPT to throw an error
			const { SYSTEM_PROMPT } = await import("../../prompts/system")
			vi.mocked(SYSTEM_PROMPT).mockRejectedValueOnce(new Error("Test error"))

			const messageHandler = (mockWebviewView.webview.onDidReceiveMessage as any).mock.calls[0][0]
			await messageHandler({ type: "getSystemPrompt", mode: "code" })

			expect(vscode.window.showErrorMessage).toHaveBeenCalledWith("errors.get_system_prompt")
		})

		test("uses code mode custom instructions", async () => {
			await provider.resolveWebviewView(mockWebviewView)

			// Mock getState to return custom instructions for code mode
			vi.spyOn(provider, "getState").mockResolvedValue({
				apiConfiguration: {
					apiProvider: "openrouter" as const,
				},
				customModePrompts: {
					code: { customInstructions: "Code mode specific instructions" },
				},
				mode: "code" as const,
				experiments: experimentDefault,
			} as any)

			// Trigger getSystemPrompt
			const handler = getMessageHandler()
			await handler({ type: "getSystemPrompt", mode: "code" })

			// Verify system prompt was generated and sent
			expect(mockPostMessage).toHaveBeenCalledWith(
				expect.objectContaining({
					type: "systemPrompt",
					text: expect.any(String),
					mode: "code",
				}),
			)
		})

		test("generates system prompt with diff enabled", async () => {
			await provider.resolveWebviewView(mockWebviewView)

			// Mock getState to return diffEnabled: true
			vi.spyOn(provider, "getState").mockResolvedValue({
				apiConfiguration: {
					apiProvider: "openrouter",
					apiModelId: "test-model",
				},
				customModePrompts: {},
				mode: "code",
				enableMcpServerCreation: true,
				mcpEnabled: false,
				browserViewportSize: "900x600",
				diffEnabled: true,
				fuzzyMatchThreshold: 0.8,
				experiments: experimentDefault,
				browserToolEnabled: true,
			} as any)

			// Trigger getSystemPrompt
			const handler = getMessageHandler()
			await handler({ type: "getSystemPrompt", mode: "code" })

			// Verify system prompt was generated and sent
			expect(mockPostMessage).toHaveBeenCalledWith(
				expect.objectContaining({
					type: "systemPrompt",
					text: expect.any(String),
					mode: "code",
				}),
			)
		})

		test("generates system prompt with diff disabled", async () => {
			await provider.resolveWebviewView(mockWebviewView)

			// Mock getState to return diffEnabled: false
			vi.spyOn(provider, "getState").mockResolvedValue({
				apiConfiguration: {
					apiProvider: "openrouter",
					apiModelId: "test-model",
				},
				customModePrompts: {},
				mode: "code",
				mcpEnabled: false,
				browserViewportSize: "900x600",
				diffEnabled: false,
				fuzzyMatchThreshold: 0.8,
				experiments: experimentDefault,
				enableMcpServerCreation: true,
				browserToolEnabled: false,
			} as any)

			// Trigger getSystemPrompt
			const handler = getMessageHandler()
			await handler({ type: "getSystemPrompt", mode: "code" })

			// Verify system prompt was generated and sent
			expect(mockPostMessage).toHaveBeenCalledWith(
				expect.objectContaining({
					type: "systemPrompt",
					text: expect.any(String),
					mode: "code",
				}),
			)
		})

		test("uses correct mode-specific instructions when mode is specified", async () => {
			await provider.resolveWebviewView(mockWebviewView)

			// Mock getState to return architect mode instructions
			vi.spyOn(provider, "getState").mockResolvedValue({
				apiConfiguration: {
					apiProvider: "openrouter",
				},
				customModePrompts: {
					architect: { customInstructions: "Architect mode instructions" },
				},
				mode: "architect",
				enableMcpServerCreation: false,
				mcpEnabled: false,
				browserViewportSize: "900x600",
				experiments: experimentDefault,
			} as any)

			// Trigger getSystemPrompt for architect mode
			const handler = getMessageHandler()
			await handler({ type: "getSystemPrompt", mode: "architect" })

			// Verify system prompt was generated and sent
			expect(mockPostMessage).toHaveBeenCalledWith(
				expect.objectContaining({
					type: "systemPrompt",
					text: expect.any(String),
					mode: "architect",
				}),
			)
		})

		// Tests for browser tool support - simplified to focus on behavior
		test("generates system prompt with different browser tool configurations", async () => {
			await provider.resolveWebviewView(mockWebviewView)
			const handler = getMessageHandler()

			// Test 1: Browser tools enabled with compatible model and mode
			vi.spyOn(provider, "getState").mockResolvedValueOnce({
				apiConfiguration: {
					apiProvider: "openrouter",
				},
				browserToolEnabled: true,
				mode: "code", // code mode includes browser tool group
				experiments: experimentDefault,
			} as any)

			await handler({ type: "getSystemPrompt", mode: "code" })

			expect(mockPostMessage).toHaveBeenCalledWith(
				expect.objectContaining({
					type: "systemPrompt",
					text: expect.any(String),
					mode: "code",
				}),
			)

			mockPostMessage.mockClear()

			// Test 2: Browser tools disabled
			vi.spyOn(provider, "getState").mockResolvedValueOnce({
				apiConfiguration: {
					apiProvider: "openrouter",
				},
				browserToolEnabled: false,
				mode: "code",
				experiments: experimentDefault,
			} as any)

			await handler({ type: "getSystemPrompt", mode: "code" })

			expect(mockPostMessage).toHaveBeenCalledWith(
				expect.objectContaining({
					type: "systemPrompt",
					text: expect.any(String),
					mode: "code",
				}),
			)
		})
	})

	describe("handleModeSwitch", () => {
		beforeEach(async () => {
			// Set up webview for each test
			await provider.resolveWebviewView(mockWebviewView)
		})

		it("loads saved API config when switching modes", async () => {
			const profile: ProviderSettingsEntry = {
				name: "saved-config",
				id: "saved-config-id",
				apiProvider: "anthropic",
			}

			;(provider as any).providerSettingsManager = {
				getModeConfigId: vi.fn().mockResolvedValue("saved-config-id"),
				listConfig: vi.fn().mockResolvedValue([profile]),
				activateProfile: vi.fn().mockResolvedValue(profile),
				setModeConfig: vi.fn(),
			} as any

			// Switch to architect mode
			await provider.handleModeSwitch("architect")

			// Verify mode was updated
			expect(mockContext.globalState.update).toHaveBeenCalledWith("mode", "architect")

			// Verify saved config was loaded
			expect(provider.providerSettingsManager.getModeConfigId).toHaveBeenCalledWith("architect")
			expect(provider.providerSettingsManager.activateProfile).toHaveBeenCalledWith({ name: "saved-config" })
			expect(mockContext.globalState.update).toHaveBeenCalledWith("currentApiConfigName", "saved-config")

			// Verify state was posted to webview
			expect(mockPostMessage).toHaveBeenCalledWith(expect.objectContaining({ type: "state" }))
		})

		test("saves current config when switching to mode without config", async () => {
			;(provider as any).providerSettingsManager = {
				getModeConfigId: vi.fn().mockResolvedValue(undefined),
				listConfig: vi
					.fn()
					.mockResolvedValue([{ name: "current-config", id: "current-id", apiProvider: "anthropic" }]),
				setModeConfig: vi.fn(),
			} as any

			// Mock the ContextProxy's getValue method to return the current config name
			const contextProxy = (provider as any).contextProxy
			const getValueSpy = vi.spyOn(contextProxy, "getValue")
			getValueSpy.mockImplementation((key: any) => {
				if (key === "currentApiConfigName") return "current-config"
				return undefined
			})

			// Switch to architect mode
			await provider.handleModeSwitch("architect")

			// Verify mode was updated
			expect(mockContext.globalState.update).toHaveBeenCalledWith("mode", "architect")

			// Verify current config was saved as default for new mode
			expect(provider.providerSettingsManager.setModeConfig).toHaveBeenCalledWith("architect", "current-id")

			// Verify state was posted to webview
			expect(mockPostMessage).toHaveBeenCalledWith(expect.objectContaining({ type: "state" }))
		})
	})

	describe("initClineWithHistoryItem mode validation", () => {
		test("validates and falls back to default mode when restored mode no longer exists", async () => {
			await provider.resolveWebviewView(mockWebviewView)

			// Mock custom modes that don't include the saved mode
			const mockCustomModesManager = {
				getCustomModes: vi.fn().mockResolvedValue([
					{
						slug: "existing-mode",
						name: "Existing Mode",
						roleDefinition: "Test role",
						groups: ["read"] as const,
					},
				]),
				dispose: vi.fn(),
			}
			;(provider as any).customModesManager = mockCustomModesManager

			// Mock getModeBySlug to return undefined for non-existent mode
			const { getModeBySlug } = await import("../../../shared/modes")
			vi.mocked(getModeBySlug)
				.mockReturnValueOnce(undefined) // First call returns undefined (mode doesn't exist)
				.mockReturnValue({
					slug: "code",
					name: "Code Mode",
					roleDefinition: "You are a code assistant",
					groups: ["read", "edit", "browser"],
				}) // Subsequent calls return default mode

			// Mock provider settings manager
			;(provider as any).providerSettingsManager = {
				getModeConfigId: vi.fn().mockResolvedValue(undefined),
				listConfig: vi.fn().mockResolvedValue([]),
			}

			// Spy on log method to verify warning was logged
			const logSpy = vi.spyOn(provider, "log")

			// Create history item with non-existent mode
			const historyItem = {
				id: "test-id",
				ts: Date.now(),
				task: "Test task",
				mode: "non-existent-mode", // This mode doesn't exist
				number: 1,
				tokensIn: 0,
				tokensOut: 0,
				totalCost: 0,
			}

			// Initialize with history item
			await provider.initClineWithHistoryItem(historyItem)

			// Verify mode validation occurred
			expect(mockCustomModesManager.getCustomModes).toHaveBeenCalled()
			expect(getModeBySlug).toHaveBeenCalledWith("non-existent-mode", expect.any(Array))

			// Verify fallback to default mode
			expect(mockContext.globalState.update).toHaveBeenCalledWith("mode", "code")
			expect(logSpy).toHaveBeenCalledWith(
				"Mode 'non-existent-mode' from history no longer exists. Falling back to default mode 'code'.",
			)

			// Verify history item was updated with default mode
			expect(historyItem.mode).toBe("code")
		})

		test("preserves mode when it exists in custom modes", async () => {
			await provider.resolveWebviewView(mockWebviewView)

			// Mock custom modes that include the saved mode
			const mockCustomModesManager = {
				getCustomModes: vi.fn().mockResolvedValue([
					{
						slug: "custom-mode",
						name: "Custom Mode",
						roleDefinition: "Custom role",
						groups: ["read", "edit"] as const,
					},
				]),
				dispose: vi.fn(),
			}
			;(provider as any).customModesManager = mockCustomModesManager

			// Mock getModeBySlug to return the custom mode
			const { getModeBySlug } = await import("../../../shared/modes")
			vi.mocked(getModeBySlug).mockReturnValue({
				slug: "custom-mode",
				name: "Custom Mode",
				roleDefinition: "Custom role",
				groups: ["read", "edit"],
			})

			// Mock provider settings manager
			;(provider as any).providerSettingsManager = {
				getModeConfigId: vi.fn().mockResolvedValue("config-id"),
				listConfig: vi
					.fn()
					.mockResolvedValue([{ name: "test-config", id: "config-id", apiProvider: "anthropic" }]),
				activateProfile: vi
					.fn()
					.mockResolvedValue({ name: "test-config", id: "config-id", apiProvider: "anthropic" }),
			}

			// Spy on log method to verify no warning was logged
			const logSpy = vi.spyOn(provider, "log")

			// Create history item with existing custom mode
			const historyItem = {
				id: "test-id",
				ts: Date.now(),
				task: "Test task",
				mode: "custom-mode",
				number: 1,
				tokensIn: 0,
				tokensOut: 0,
				totalCost: 0,
			}

			// Initialize with history item
			await provider.initClineWithHistoryItem(historyItem)

			// Verify mode validation occurred
			expect(mockCustomModesManager.getCustomModes).toHaveBeenCalled()
			expect(getModeBySlug).toHaveBeenCalledWith("custom-mode", expect.any(Array))

			// Verify mode was preserved
			expect(mockContext.globalState.update).toHaveBeenCalledWith("mode", "custom-mode")
			expect(logSpy).not.toHaveBeenCalledWith(expect.stringContaining("no longer exists"))

			// Verify history item mode was not changed
			expect(historyItem.mode).toBe("custom-mode")
		})

		test("preserves mode when it exists in built-in modes", async () => {
			await provider.resolveWebviewView(mockWebviewView)

			// Mock no custom modes
			const mockCustomModesManager = {
				getCustomModes: vi.fn().mockResolvedValue([]),
				dispose: vi.fn(),
			}
			;(provider as any).customModesManager = mockCustomModesManager

			// Mock getModeBySlug to return built-in architect mode
			const { getModeBySlug } = await import("../../../shared/modes")
			vi.mocked(getModeBySlug).mockReturnValue({
				slug: "architect",
				name: "Architect Mode",
				roleDefinition: "You are an architect",
				groups: ["read", "edit"],
			})

			// Mock provider settings manager
			;(provider as any).providerSettingsManager = {
				getModeConfigId: vi.fn().mockResolvedValue(undefined),
				listConfig: vi.fn().mockResolvedValue([]),
			}

			// Create history item with built-in mode
			const historyItem = {
				id: "test-id",
				ts: Date.now(),
				task: "Test task",
				mode: "architect",
				number: 1,
				tokensIn: 0,
				tokensOut: 0,
				totalCost: 0,
			}

			// Initialize with history item
			await provider.initClineWithHistoryItem(historyItem)

			// Verify mode was preserved
			expect(mockContext.globalState.update).toHaveBeenCalledWith("mode", "architect")

			// Verify history item mode was not changed
			expect(historyItem.mode).toBe("architect")
		})

		test("handles history items without mode property", async () => {
			await provider.resolveWebviewView(mockWebviewView)

			// Mock provider settings manager
			;(provider as any).providerSettingsManager = {
				getModeConfigId: vi.fn().mockResolvedValue(undefined),
				listConfig: vi.fn().mockResolvedValue([]),
			}

			// Create history item without mode
			const historyItem = {
				id: "test-id",
				ts: Date.now(),
				task: "Test task",
				// No mode property
				number: 1,
				tokensIn: 0,
				tokensOut: 0,
				totalCost: 0,
			}

			// Initialize with history item
			await provider.initClineWithHistoryItem(historyItem)

			// Verify no mode validation occurred (mode update not called)
			expect(mockContext.globalState.update).not.toHaveBeenCalledWith("mode", expect.any(String))
		})

		test("continues with task restoration even if mode config loading fails", async () => {
			await provider.resolveWebviewView(mockWebviewView)

			// Mock custom modes
			const mockCustomModesManager = {
				getCustomModes: vi.fn().mockResolvedValue([]),
				dispose: vi.fn(),
			}
			;(provider as any).customModesManager = mockCustomModesManager

			// Mock getModeBySlug to return built-in mode
			const { getModeBySlug } = await import("../../../shared/modes")
			vi.mocked(getModeBySlug).mockReturnValue({
				slug: "code",
				name: "Code Mode",
				roleDefinition: "You are a code assistant",
				groups: ["read", "edit", "browser"],
			})

			// Mock provider settings manager to throw error
			;(provider as any).providerSettingsManager = {
				getModeConfigId: vi.fn().mockResolvedValue("config-id"),
				listConfig: vi
					.fn()
					.mockResolvedValue([{ name: "test-config", id: "config-id", apiProvider: "anthropic" }]),
				activateProfile: vi.fn().mockRejectedValue(new Error("Failed to load config")),
			}

			// Spy on log method
			const logSpy = vi.spyOn(provider, "log")

			// Create history item
			const historyItem = {
				id: "test-id",
				ts: Date.now(),
				task: "Test task",
				mode: "code",
				number: 1,
				tokensIn: 0,
				tokensOut: 0,
				totalCost: 0,
			}

			// Initialize with history item - should not throw
			await expect(provider.initClineWithHistoryItem(historyItem)).resolves.not.toThrow()

			// Verify error was logged but task restoration continued
			expect(logSpy).toHaveBeenCalledWith(
				expect.stringContaining("Failed to restore API configuration for mode 'code'"),
			)
		})
	})

	describe("updateCustomMode", () => {
		test("updates both file and state when updating custom mode", async () => {
			await provider.resolveWebviewView(mockWebviewView)
			const messageHandler = (mockWebviewView.webview.onDidReceiveMessage as any).mock.calls[0][0]

			// Mock CustomModesManager methods
			;(provider as any).customModesManager = {
				updateCustomMode: vi.fn().mockResolvedValue(undefined),
				getCustomModes: vi.fn().mockResolvedValue([
					{
						slug: "test-mode",
						name: "Test Mode",
						roleDefinition: "Updated role definition",
						groups: ["read"] as const,
					},
				]),
				dispose: vi.fn(),
			} as any

			// Test updating a custom mode
			await messageHandler({
				type: "updateCustomMode",
				modeConfig: {
					slug: "test-mode",
					name: "Test Mode",
					roleDefinition: "Updated role definition",
					groups: ["read"] as const,
				},
			})

			// Verify CustomModesManager.updateCustomMode was called
			expect(provider.customModesManager.updateCustomMode).toHaveBeenCalledWith(
				"test-mode",
				expect.objectContaining({
					slug: "test-mode",
					roleDefinition: "Updated role definition",
				}),
			)

			// Verify state was updated
			expect(mockContext.globalState.update).toHaveBeenCalledWith("customModes", [
				{ groups: ["read"], name: "Test Mode", roleDefinition: "Updated role definition", slug: "test-mode" },
			])

			// Verify state was posted to webview
			// Verify state was posted to webview with correct format
			expect(mockPostMessage).toHaveBeenCalledWith(
				expect.objectContaining({
					type: "state",
					state: expect.objectContaining({
						customModes: [
							expect.objectContaining({
								slug: "test-mode",
								roleDefinition: "Updated role definition",
							}),
						],
					}),
				}),
			)
		})
	})

	describe("upsertApiConfiguration", () => {
		test("handles error in upsertApiConfiguration gracefully", async () => {
			await provider.resolveWebviewView(mockWebviewView)
			const messageHandler = (mockWebviewView.webview.onDidReceiveMessage as any).mock.calls[0][0]

			;(provider as any).providerSettingsManager = {
				setModeConfig: vi.fn().mockRejectedValue(new Error("Failed to update mode config")),
				listConfig: vi
					.fn()
					.mockResolvedValue([{ name: "test-config", id: "test-id", apiProvider: "anthropic" }]),
			} as any

			// Mock getState to provide necessary data
			vi.spyOn(provider, "getState").mockResolvedValue({
				mode: "code",
				currentApiConfigName: "test-config",
			} as any)

			// Trigger upsertApiConfiguration
			await messageHandler({
				type: "upsertApiConfiguration",
				text: "test-config",
				apiConfiguration: { apiProvider: "anthropic", apiKey: "test-key" },
			})

			// Verify error was logged and user was notified
			expect(mockOutputChannel.appendLine).toHaveBeenCalledWith(
				expect.stringContaining("Error create new api configuration"),
			)
			expect(vscode.window.showErrorMessage).toHaveBeenCalledWith("errors.create_api_config")
		})

		test("handles successful upsertApiConfiguration", async () => {
			await provider.resolveWebviewView(mockWebviewView)
			const messageHandler = (mockWebviewView.webview.onDidReceiveMessage as any).mock.calls[0][0]

			;(provider as any).providerSettingsManager = {
				setModeConfig: vi.fn(),
				saveConfig: vi.fn().mockResolvedValue(undefined),
				listConfig: vi
					.fn()
					.mockResolvedValue([{ name: "test-config", id: "test-id", apiProvider: "anthropic" }]),
			} as any

			const testApiConfig = {
				apiProvider: "anthropic" as const,
				apiKey: "test-key",
			}

			// Trigger upsertApiConfiguration
			await messageHandler({
				type: "upsertApiConfiguration",
				text: "test-config",
				apiConfiguration: testApiConfig,
			})

			// Verify config was saved
			expect(provider.providerSettingsManager.saveConfig).toHaveBeenCalledWith("test-config", testApiConfig)

			// Verify state updates
			expect(mockContext.globalState.update).toHaveBeenCalledWith("listApiConfigMeta", [
				{ name: "test-config", id: "test-id", apiProvider: "anthropic" },
			])
			expect(mockContext.globalState.update).toHaveBeenCalledWith("currentApiConfigName", "test-config")

			// Verify state was posted to webview
			expect(mockPostMessage).toHaveBeenCalledWith(expect.objectContaining({ type: "state" }))
		})

		test("handles buildApiHandler error in updateApiConfiguration", async () => {
			await provider.resolveWebviewView(mockWebviewView)
			const messageHandler = (mockWebviewView.webview.onDidReceiveMessage as any).mock.calls[0][0]

			// Mock buildApiHandler to throw an error
			const { buildApiHandler } = await import("../../../api")

			;(buildApiHandler as any).mockImplementationOnce(() => {
				throw new Error("API handler error")
			})
			;(provider as any).providerSettingsManager = {
				setModeConfig: vi.fn(),
				saveConfig: vi.fn().mockResolvedValue(undefined),
				listConfig: vi
					.fn()
					.mockResolvedValue([{ name: "test-config", id: "test-id", apiProvider: "anthropic" }]),
			} as any

			// Setup Task instance with auto-mock from the top of the file
			const mockCline = new Task(defaultTaskOptions) // Create a new mocked instance
			await provider.addClineToStack(mockCline)

			const testApiConfig = {
				apiProvider: "anthropic" as const,
				apiKey: "test-key",
			}

			// Trigger upsertApiConfiguration
			await messageHandler({
				type: "upsertApiConfiguration",
				text: "test-config",
				apiConfiguration: testApiConfig,
			})

			// Verify error handling
			expect(mockOutputChannel.appendLine).toHaveBeenCalledWith(
				expect.stringContaining("Error create new api configuration"),
			)
			expect(vscode.window.showErrorMessage).toHaveBeenCalledWith("errors.create_api_config")

			// Verify state was still updated
			expect(mockContext.globalState.update).toHaveBeenCalledWith("listApiConfigMeta", [
				{ name: "test-config", id: "test-id", apiProvider: "anthropic" },
			])
			expect(mockContext.globalState.update).toHaveBeenCalledWith("currentApiConfigName", "test-config")
		})

		test("handles successful saveApiConfiguration", async () => {
			await provider.resolveWebviewView(mockWebviewView)
			const messageHandler = (mockWebviewView.webview.onDidReceiveMessage as any).mock.calls[0][0]

			;(provider as any).providerSettingsManager = {
				setModeConfig: vi.fn(),
				saveConfig: vi.fn().mockResolvedValue(undefined),
				listConfig: vi
					.fn()
					.mockResolvedValue([{ name: "test-config", id: "test-id", apiProvider: "anthropic" }]),
			} as any

			const testApiConfig = {
				apiProvider: "anthropic" as const,
				apiKey: "test-key",
			}

			// Trigger upsertApiConfiguration
			await messageHandler({
				type: "saveApiConfiguration",
				text: "test-config",
				apiConfiguration: testApiConfig,
			})

			// Verify config was saved
			expect(provider.providerSettingsManager.saveConfig).toHaveBeenCalledWith("test-config", testApiConfig)

			// Verify state updates
			expect(mockContext.globalState.update).toHaveBeenCalledWith("listApiConfigMeta", [
				{ name: "test-config", id: "test-id", apiProvider: "anthropic" },
			])
			expect(updateGlobalStateSpy).toHaveBeenCalledWith("listApiConfigMeta", [
				{ name: "test-config", id: "test-id", apiProvider: "anthropic" },
			])
		})
	})

	describe("browser connection features", () => {
		beforeEach(async () => {
			// Reset mocks
			vi.clearAllMocks()
			await provider.resolveWebviewView(mockWebviewView)
		})

		// These mocks are already defined at the top of the file

		test("handles testBrowserConnection with provided URL", async () => {
			// Get the message handler
			const messageHandler = (mockWebviewView.webview.onDidReceiveMessage as any).mock.calls[0][0]

			// Test with valid URL
			await messageHandler({
				type: "testBrowserConnection",
				text: "http://localhost:9222",
			})

			// Verify postMessage was called with success result
			expect(mockPostMessage).toHaveBeenCalledWith(
				expect.objectContaining({
					type: "browserConnectionResult",
					success: true,
					text: expect.stringContaining("Successfully connected to Chrome"),
				}),
			)

			// Reset mock
			mockPostMessage.mockClear()

			// Test with invalid URL
			await messageHandler({
				type: "testBrowserConnection",
				text: "http://inlocalhost:9222",
			})

			// Verify postMessage was called with failure result
			expect(mockPostMessage).toHaveBeenCalledWith(
				expect.objectContaining({
					type: "browserConnectionResult",
					success: false,
					text: expect.stringContaining("Failed to connect to Chrome"),
				}),
			)
		})

		test("handles testBrowserConnection with auto-discovery", async () => {
			// Get the message handler
			const messageHandler = (mockWebviewView.webview.onDidReceiveMessage as any).mock.calls[0][0]

			// Test auto-discovery (no URL provided)
			await messageHandler({
				type: "testBrowserConnection",
			})

			// Verify discoverChromeHostUrl was called
			const { discoverChromeHostUrl } = await import("../../../services/browser/browserDiscovery")
			expect(discoverChromeHostUrl).toHaveBeenCalled()

			// Verify postMessage was called with success result
			expect(mockPostMessage).toHaveBeenCalledWith(
				expect.objectContaining({
					type: "browserConnectionResult",
					success: true,
					text: expect.stringContaining("Auto-discovered and tested connection to Chrome"),
				}),
			)
		})
	})
})

describe("Project MCP Settings", () => {
	let provider: ClineProvider
	let mockContext: vscode.ExtensionContext
	let mockOutputChannel: vscode.OutputChannel
	let mockWebviewView: vscode.WebviewView
	let mockPostMessage: any

	beforeEach(() => {
		vi.clearAllMocks()

		mockContext = {
			extensionPath: "/test/path",
			extensionUri: {} as vscode.Uri,
			globalState: {
				get: vi.fn(),
				update: vi.fn(),
				keys: vi.fn().mockReturnValue([]),
			},
			workspaceState: {
				get: vi.fn().mockResolvedValue(undefined),
				update: vi.fn().mockResolvedValue(undefined),
				keys: vi.fn().mockReturnValue([]),
			},
			secrets: {
				get: vi.fn(),
				store: vi.fn(),
				delete: vi.fn(),
			},
			subscriptions: [],
			extension: {
				packageJSON: { version: "1.0.0" },
			},
			globalStorageUri: {
				fsPath: "/test/storage/path",
			},
		} as unknown as vscode.ExtensionContext

		mockOutputChannel = {
			appendLine: vi.fn(),
			clear: vi.fn(),
			dispose: vi.fn(),
		} as unknown as vscode.OutputChannel

		mockPostMessage = vi.fn()
		mockWebviewView = {
			webview: {
				postMessage: mockPostMessage,
				html: "",
				options: {},
				onDidReceiveMessage: vi.fn(),
				asWebviewUri: vi.fn(),
				cspSource: "vscode-webview://test-csp-source",
			},
			visible: true,
			onDidDispose: vi.fn(),
			onDidChangeVisibility: vi.fn(),
		} as unknown as vscode.WebviewView

		provider = new ClineProvider(mockContext, mockOutputChannel, "sidebar", new ContextProxy(mockContext))
	})

	test.skip("handles openProjectMcpSettings message", async () => {
		// Mock workspace folders first
		;(vscode.workspace as any).workspaceFolders = [{ uri: { fsPath: "/test/workspace" } }]

		// Mock fs functions
		const fs = await import("fs/promises")
		const mockedFs = vi.mocked(fs)
		mockedFs.mkdir.mockClear()
		mockedFs.mkdir.mockResolvedValue(undefined)
		mockedFs.writeFile.mockClear()
		mockedFs.writeFile.mockResolvedValue(undefined)

		// Mock fileExistsAtPath to return false (file doesn't exist)
		const fsUtils = await import("../../../utils/fs")
		vi.spyOn(fsUtils, "fileExistsAtPath").mockResolvedValue(false)

		// Mock openFile
		const openFileModule = await import("../../../integrations/misc/open-file")
		const openFileSpy = vi.spyOn(openFileModule, "openFile").mockClear().mockResolvedValue(undefined)

		// Set up the webview
		await provider.resolveWebviewView(mockWebviewView)
		const messageHandler = (mockWebviewView.webview.onDidReceiveMessage as any).mock.calls[0][0]

		// Ensure the message handler is properly set up
		expect(messageHandler).toBeDefined()
		expect(typeof messageHandler).toBe("function")

		// Trigger openProjectMcpSettings through the message handler
		await messageHandler({
			type: "openProjectMcpSettings",
		})

		// Check that fs.mkdir was called with the correct path
		expect(mockedFs.mkdir).toHaveBeenCalledWith("/test/workspace/.kilocode", { recursive: true })

		// Verify file was created with default content
		expect(safeWriteJson).toHaveBeenCalledWith("/test/workspace/.roo/mcp.json", { mcpServers: {} })

		// Check that openFile was called
		expect(openFileSpy).toHaveBeenCalledWith("/test/workspace/.kilocode/mcp.json")
	})

	test("handles openProjectMcpSettings when workspace is not open", async () => {
		await provider.resolveWebviewView(mockWebviewView)
		const messageHandler = (mockWebviewView.webview.onDidReceiveMessage as any).mock.calls[0][0]

		// Mock no workspace folders
		;(vscode.workspace as any).workspaceFolders = []

		// Trigger openProjectMcpSettings
		await messageHandler({ type: "openProjectMcpSettings" })

		// Verify error message was shown
		expect(vscode.window.showErrorMessage).toHaveBeenCalledWith("errors.no_workspace")
	})

	test.skip("handles openProjectMcpSettings file creation error", async () => {
		await provider.resolveWebviewView(mockWebviewView)
		const messageHandler = (mockWebviewView.webview.onDidReceiveMessage as any).mock.calls[0][0]

		// Mock workspace folders
		;(vscode.workspace as any).workspaceFolders = [{ uri: { fsPath: "/test/workspace" } }]

		// Mock fs functions to fail
		const fs = require("fs/promises")
		fs.mkdir.mockRejectedValue(new Error("Failed to create directory"))

		// Trigger openProjectMcpSettings
		await messageHandler({
			type: "openProjectMcpSettings",
		})

		// Verify error message was shown
		expect(vscode.window.showErrorMessage).toHaveBeenCalledWith(
			// kilocode_change
			expect.stringContaining("Failed to create or open .kilocode/mcp.json"),
		)
	})
})

describe.skip("ContextProxy integration", () => {
	let provider: ClineProvider
	let mockContext: vscode.ExtensionContext
	let mockOutputChannel: vscode.OutputChannel
	let mockContextProxy: any

	beforeEach(() => {
		// Reset mocks
		vi.clearAllMocks()

		// Setup basic mocks
		mockContext = {
			globalState: {
				get: vi.fn(),
				update: vi.fn(),
				keys: vi.fn().mockReturnValue([]),
			},
			workspaceState: {
				get: vi.fn().mockResolvedValue(undefined),
				update: vi.fn().mockResolvedValue(undefined),
				keys: vi.fn().mockReturnValue([]),
			},
			secrets: { get: vi.fn(), store: vi.fn(), delete: vi.fn() },
			extensionUri: {} as vscode.Uri,
			globalStorageUri: { fsPath: "/test/path" },
			extension: { packageJSON: { version: "1.0.0" } },
		} as unknown as vscode.ExtensionContext

		mockOutputChannel = { appendLine: vi.fn() } as unknown as vscode.OutputChannel
		mockContextProxy = new ContextProxy(mockContext)
		provider = new ClineProvider(mockContext, mockOutputChannel, "sidebar", mockContextProxy)
	})

	test("updateGlobalState uses contextProxy", async () => {
		await provider.setValue("currentApiConfigName", "testValue")
		expect(mockContextProxy.updateGlobalState).toHaveBeenCalledWith("currentApiConfigName", "testValue")
	})

	test("getGlobalState uses contextProxy", async () => {
		mockContextProxy.getGlobalState.mockResolvedValueOnce("testValue")
		const result = await provider.getValue("currentApiConfigName")
		expect(mockContextProxy.getGlobalState).toHaveBeenCalledWith("currentApiConfigName")
		expect(result).toBe("testValue")
	})

	test("storeSecret uses contextProxy", async () => {
		await provider.setValue("apiKey", "test-secret")
		expect(mockContextProxy.storeSecret).toHaveBeenCalledWith("apiKey", "test-secret")
	})

	test("contextProxy methods are available", () => {
		// Verify the contextProxy has all the required methods
		expect(mockContextProxy.getGlobalState).toBeDefined()
		expect(mockContextProxy.updateGlobalState).toBeDefined()
		expect(mockContextProxy.storeSecret).toBeDefined()
		expect(mockContextProxy.setValue).toBeDefined()
		expect(mockContextProxy.setValues).toBeDefined()
	})
})

// Mock getModels for router model tests
vi.mock("../../../api/providers/fetchers/modelCache", () => ({
	getModels: vi.fn(),
	flushModels: vi.fn(),
}))

describe.skip("getTelemetryProperties", () => {
	// kilocode_change: skip suite
	let defaultTaskOptions: TaskOptions
	let provider: ClineProvider
	let mockContext: vscode.ExtensionContext
	let mockOutputChannel: vscode.OutputChannel
	let mockCline: any

	beforeEach(() => {
		// Reset mocks
		vi.clearAllMocks()

		// Initialize TelemetryService if not already initialized
		if (!TelemetryService.hasInstance()) {
			TelemetryService.createInstance([])
		}

		// Setup basic mocks
		mockContext = {
			globalState: {
				get: vi.fn().mockImplementation((key: string) => {
					if (key === "mode") return "code"
					if (key === "apiProvider") return "anthropic"
					return undefined
				}),
				update: vi.fn(),
				keys: vi.fn().mockReturnValue([]),
			},
			secrets: { get: vi.fn(), store: vi.fn(), delete: vi.fn() },
			extensionUri: {} as vscode.Uri,
			globalStorageUri: { fsPath: "/test/path" },
			extension: { packageJSON: { version: "1.0.0" } },
		} as unknown as vscode.ExtensionContext

		mockOutputChannel = { appendLine: vi.fn() } as unknown as vscode.OutputChannel
		provider = new ClineProvider(mockContext, mockOutputChannel, "sidebar", new ContextProxy(mockContext))

		defaultTaskOptions = {
			context: mockContext,
			provider,
			apiConfiguration: {
				apiProvider: "openrouter",
			},
		}

		// Setup Task instance with mocked getModel method
		mockCline = new Task(defaultTaskOptions)
		mockCline.api = {
			getModel: vi.fn().mockReturnValue({
				id: "claude-sonnet-4-20250514",
				info: { contextWindow: 200000 },
			}),
		}
	})

	test("includes basic properties in telemetry", async () => {
		const properties = await provider.getTelemetryProperties()

		expect(properties).toHaveProperty("vscodeVersion")
		expect(properties).toHaveProperty("platform")
		expect(properties).toHaveProperty("appVersion", "1.0.0")
	})

	test("includes model ID from current Cline instance if available", async () => {
		// Add mock Cline to stack
		await provider.addClineToStack(mockCline)

		const properties = await provider.getTelemetryProperties()

		expect(properties).toHaveProperty("modelId", "claude-sonnet-4-20250514")
	})

	describe("cloud authentication telemetry", () => {
		beforeEach(() => {
			// Reset all mocks before each test
			vi.clearAllMocks()
		})

		test("includes cloud authentication property when user is authenticated", async () => {
			// Import the CloudService mock and update it
			const { CloudService } = await import("@roo-code/cloud")
			const mockCloudService = {
				isAuthenticated: vi.fn().mockReturnValue(true),
			}

			// Update the existing mock
			Object.defineProperty(CloudService, "instance", {
				get: vi.fn().mockReturnValue(mockCloudService),
				configurable: true,
			})

			const properties = await provider.getTelemetryProperties()

			expect(properties).toHaveProperty("cloudIsAuthenticated", true)
		})

		test("includes cloud authentication property when user is not authenticated", async () => {
			// Import the CloudService mock and update it
			const { CloudService } = await import("@roo-code/cloud")
			const mockCloudService = {
				isAuthenticated: vi.fn().mockReturnValue(false),
			}

			// Update the existing mock
			Object.defineProperty(CloudService, "instance", {
				get: vi.fn().mockReturnValue(mockCloudService),
				configurable: true,
			})

			const properties = await provider.getTelemetryProperties()

			expect(properties).toHaveProperty("cloudIsAuthenticated", false)
		})

		test("handles CloudService errors gracefully", async () => {
			// Import the CloudService mock and update it to throw an error
			const { CloudService } = await import("@roo-code/cloud")
			Object.defineProperty(CloudService, "instance", {
				get: vi.fn().mockImplementation(() => {
					throw new Error("CloudService not available")
				}),
				configurable: true,
			})

			const properties = await provider.getTelemetryProperties()

			// Should still include basic telemetry properties
			expect(properties).toHaveProperty("vscodeVersion")
			expect(properties).toHaveProperty("platform")
			expect(properties).toHaveProperty("appVersion", "1.0.0")

			// Cloud property should be undefined when CloudService is not available
			expect(properties).toHaveProperty("cloudIsAuthenticated", undefined)
		})

		test("handles CloudService method errors gracefully", async () => {
			// Import the CloudService mock and update it
			const { CloudService } = await import("@roo-code/cloud")
			const mockCloudService = {
				isAuthenticated: vi.fn().mockImplementation(() => {
					throw new Error("Authentication check error")
				}),
			}

			// Update the existing mock
			Object.defineProperty(CloudService, "instance", {
				get: vi.fn().mockReturnValue(mockCloudService),
				configurable: true,
			})

			const properties = await provider.getTelemetryProperties()

			// Should still include basic telemetry properties
			expect(properties).toHaveProperty("vscodeVersion")
			expect(properties).toHaveProperty("platform")
			expect(properties).toHaveProperty("appVersion", "1.0.0")

			// Property that errored should be undefined
			expect(properties).toHaveProperty("cloudIsAuthenticated", undefined)
		})
	})
})

describe("ClineProvider - Router Models", () => {
	let provider: ClineProvider
	let mockContext: vscode.ExtensionContext
	let mockOutputChannel: vscode.OutputChannel
	let mockWebviewView: vscode.WebviewView
	let mockPostMessage: any

	beforeEach(() => {
		vi.clearAllMocks()

		const globalState: Record<string, string | undefined> = {}
		const secrets: Record<string, string | undefined> = {}

		mockContext = {
			extensionPath: "/test/path",
			extensionUri: {} as vscode.Uri,
			globalState: {
				get: vi.fn().mockImplementation((key: string) => globalState[key]),
				update: vi
					.fn()
					.mockImplementation((key: string, value: string | undefined) => (globalState[key] = value)),
				keys: vi.fn().mockImplementation(() => Object.keys(globalState)),
			},
			secrets: {
				get: vi.fn().mockImplementation((key: string) => secrets[key]),
				store: vi.fn().mockImplementation((key: string, value: string | undefined) => (secrets[key] = value)),
				delete: vi.fn().mockImplementation((key: string) => delete secrets[key]),
			},
			subscriptions: [],
			extension: {
				packageJSON: { version: "1.0.0" },
			},
			globalStorageUri: {
				fsPath: "/test/storage/path",
			},
		} as unknown as vscode.ExtensionContext

		mockOutputChannel = {
			appendLine: vi.fn(),
			clear: vi.fn(),
			dispose: vi.fn(),
		} as unknown as vscode.OutputChannel

		mockPostMessage = vi.fn()
		mockWebviewView = {
			webview: {
				postMessage: mockPostMessage,
				html: "",
				options: {},
				onDidReceiveMessage: vi.fn(),
				asWebviewUri: vi.fn(),
			},
			visible: true,
			onDidDispose: vi.fn().mockImplementation((callback) => {
				callback()
				return { dispose: vi.fn() }
			}),
			onDidChangeVisibility: vi.fn().mockImplementation(() => ({ dispose: vi.fn() })),
		} as unknown as vscode.WebviewView

		if (!TelemetryService.hasInstance()) {
			TelemetryService.createInstance([])
		}

		provider = new ClineProvider(mockContext, mockOutputChannel, "sidebar", new ContextProxy(mockContext))
	})

	test("handles requestRouterModels with successful responses", async () => {
		await provider.resolveWebviewView(mockWebviewView)
		const messageHandler = (mockWebviewView.webview.onDidReceiveMessage as any).mock.calls[0][0]

		// Mock getState to return API configuration
		vi.spyOn(provider, "getState").mockResolvedValue({
			apiConfiguration: {
				openRouterApiKey: "openrouter-key",
				requestyApiKey: "requesty-key",
				glamaApiKey: "glama-key",
				unboundApiKey: "unbound-key",
				litellmApiKey: "litellm-key",
				litellmBaseUrl: "http://localhost:4000",
			},
		} as any)

		const mockModels = {
			"model-1": {
				maxTokens: 4096,
				contextWindow: 8192,
				description: "Test model 1",
				supportsPromptCache: false,
			},
			"model-2": {
				maxTokens: 8192,
				contextWindow: 16384,
				description: "Test model 2",
				supportsPromptCache: false,
			},
		}

		const { getModels } = await import("../../../api/providers/fetchers/modelCache")
		vi.mocked(getModels).mockResolvedValue(mockModels)

		await messageHandler({ type: "requestRouterModels" })

		// Verify getModels was called for each provider with correct options
		expect(getModels).toHaveBeenCalledWith({ provider: "openrouter", apiKey: "openrouter-key" }) // kilocode_change: apiKey
		expect(getModels).toHaveBeenCalledWith({ provider: "requesty", apiKey: "requesty-key" })
		expect(getModels).toHaveBeenCalledWith({ provider: "glama" })
		expect(getModels).toHaveBeenCalledWith({ provider: "unbound", apiKey: "unbound-key" })
		expect(getModels).toHaveBeenCalledWith({
			provider: "litellm",
			apiKey: "litellm-key",
			baseUrl: "http://localhost:4000",
		})

		// Verify response was sent
		expect(mockPostMessage).toHaveBeenCalledWith({
			type: "routerModels",
			routerModels: {
				openrouter: mockModels,
				requesty: mockModels,
				glama: mockModels,
				unbound: mockModels,
				litellm: mockModels,
				"kilocode-openrouter": mockModels,
				ollama: mockModels, // kilocode_change
				lmstudio: {},
			},
		})
	})

	test("handles requestRouterModels with individual provider failures", async () => {
		await provider.resolveWebviewView(mockWebviewView)
		const messageHandler = (mockWebviewView.webview.onDidReceiveMessage as any).mock.calls[0][0]

		vi.spyOn(provider, "getState").mockResolvedValue({
			apiConfiguration: {
				openRouterApiKey: "openrouter-key",
				requestyApiKey: "requesty-key",
				glamaApiKey: "glama-key",
				unboundApiKey: "unbound-key",
				litellmApiKey: "litellm-key",
				litellmBaseUrl: "http://localhost:4000",
			},
		} as any)

		const mockModels = {
			"model-1": { maxTokens: 4096, contextWindow: 8192, description: "Test model", supportsPromptCache: false },
		}
		const { getModels } = await import("../../../api/providers/fetchers/modelCache")

		// Mock some providers to succeed and others to fail
		vi.mocked(getModels)
			.mockResolvedValueOnce(mockModels) // openrouter success
			.mockRejectedValueOnce(new Error("Requesty API error")) // requesty fail
			.mockResolvedValueOnce(mockModels) // glama success
			.mockRejectedValueOnce(new Error("Unbound API error")) // unbound fail
			.mockRejectedValueOnce(new Error("Kilocode-OpenRouter API error")) // kilocode-openrouter fail
			.mockRejectedValueOnce(new Error("Ollama API error")) // kilocode_change
			.mockRejectedValueOnce(new Error("LiteLLM connection failed")) // litellm fail

		await messageHandler({ type: "requestRouterModels" })

		// Verify main response includes successful providers and empty objects for failed ones
		expect(mockPostMessage).toHaveBeenCalledWith({
			type: "routerModels",
			routerModels: {
				openrouter: mockModels,
				requesty: {},
				glama: mockModels,
				unbound: {},
				ollama: {},
				lmstudio: {},
				litellm: {},
				"kilocode-openrouter": {},
			},
		})

		// Verify error messages were sent for failed providers
		expect(mockPostMessage).toHaveBeenCalledWith({
			type: "singleRouterModelFetchResponse",
			success: false,
			error: "Requesty API error",
			values: { provider: "requesty" },
		})

		expect(mockPostMessage).toHaveBeenCalledWith({
			type: "singleRouterModelFetchResponse",
			success: false,
			error: "Unbound API error",
			values: { provider: "unbound" },
		})

		expect(mockPostMessage).toHaveBeenCalledWith({
			type: "singleRouterModelFetchResponse",
			success: false,
			error: "Kilocode-OpenRouter API error",
			values: { provider: "kilocode-openrouter" },
		})

		expect(mockPostMessage).toHaveBeenCalledWith({
			type: "singleRouterModelFetchResponse",
			success: false,
			error: "Unbound API error",
			values: { provider: "unbound" },
		})

		expect(mockPostMessage).toHaveBeenCalledWith({
			type: "singleRouterModelFetchResponse",
			success: false,
			error: "LiteLLM connection failed",
			values: { provider: "litellm" },
		})
	})

	test("handles requestRouterModels with LiteLLM values from message", async () => {
		await provider.resolveWebviewView(mockWebviewView)
		const messageHandler = (mockWebviewView.webview.onDidReceiveMessage as any).mock.calls[0][0]

		// Mock state without LiteLLM config
		vi.spyOn(provider, "getState").mockResolvedValue({
			apiConfiguration: {
				openRouterApiKey: "openrouter-key",
				requestyApiKey: "requesty-key",
				glamaApiKey: "glama-key",
				unboundApiKey: "unbound-key",
				// No litellm config
			},
		} as any)

		const mockModels = {
			"model-1": { maxTokens: 4096, contextWindow: 8192, description: "Test model", supportsPromptCache: false },
		}
		const { getModels } = await import("../../../api/providers/fetchers/modelCache")
		vi.mocked(getModels).mockResolvedValue(mockModels)

		await messageHandler({
			type: "requestRouterModels",
			values: {
				litellmApiKey: "message-litellm-key",
				litellmBaseUrl: "http://message-url:4000",
			},
		})

		// Verify LiteLLM was called with values from message
		expect(getModels).toHaveBeenCalledWith({
			provider: "litellm",
			apiKey: "message-litellm-key",
			baseUrl: "http://message-url:4000",
		})
	})

	test("skips LiteLLM when neither config nor message values are provided", async () => {
		await provider.resolveWebviewView(mockWebviewView)
		const messageHandler = (mockWebviewView.webview.onDidReceiveMessage as any).mock.calls[0][0]

		vi.spyOn(provider, "getState").mockResolvedValue({
			apiConfiguration: {
				openRouterApiKey: "openrouter-key",
				requestyApiKey: "requesty-key",
				glamaApiKey: "glama-key",
				unboundApiKey: "unbound-key",
				// No litellm config
			},
		} as any)

		const mockModels = {
			"model-1": { maxTokens: 4096, contextWindow: 8192, description: "Test model", supportsPromptCache: false },
		}
		const { getModels } = await import("../../../api/providers/fetchers/modelCache")
		vi.mocked(getModels).mockResolvedValue(mockModels)

		await messageHandler({ type: "requestRouterModels" })

		// Verify LiteLLM was NOT called
		expect(getModels).not.toHaveBeenCalledWith(
			expect.objectContaining({
				provider: "litellm",
			}),
		)

		// Verify response includes empty object for LiteLLM
		expect(mockPostMessage).toHaveBeenCalledWith({
			type: "routerModels",
			routerModels: {
				openrouter: mockModels,
				requesty: mockModels,
				glama: mockModels,
				unbound: mockModels,
				litellm: {},
				"kilocode-openrouter": mockModels,
				ollama: mockModels, // kilocode_change
				lmstudio: {},
			},
		})
	})

	test("handles requestLmStudioModels with proper response", async () => {
		await provider.resolveWebviewView(mockWebviewView)
		const messageHandler = (mockWebviewView.webview.onDidReceiveMessage as any).mock.calls[0][0]

		vi.spyOn(provider, "getState").mockResolvedValue({
			apiConfiguration: {
				lmStudioModelId: "model-1",
				lmStudioBaseUrl: "http://localhost:1234",
			},
		} as any)

		const mockModels = {
			"model-1": { maxTokens: 4096, contextWindow: 8192, description: "Test model", supportsPromptCache: false },
		}
		const { getModels } = await import("../../../api/providers/fetchers/modelCache")
		vi.mocked(getModels).mockResolvedValue(mockModels)

		await messageHandler({
			type: "requestLmStudioModels",
		})

		expect(getModels).toHaveBeenCalledWith({
			provider: "lmstudio",
			baseUrl: "http://localhost:1234",
		})
	})
})

describe("ClineProvider - Comprehensive Edit/Delete Edge Cases", () => {
	let provider: ClineProvider
	let mockContext: vscode.ExtensionContext
	let mockOutputChannel: vscode.OutputChannel
	let mockWebviewView: vscode.WebviewView
	let mockPostMessage: any
	let defaultTaskOptions: TaskOptions

	beforeEach(() => {
		vi.clearAllMocks()

		if (!TelemetryService.hasInstance()) {
			TelemetryService.createInstance([])
		}

		const globalState: Record<string, string | undefined> = {
			mode: "code",
			currentApiConfigName: "current-config",
		}

		const secrets: Record<string, string | undefined> = {}

		mockContext = {
			extensionPath: "/test/path",
			extensionUri: {} as vscode.Uri,
			globalState: {
				get: vi.fn().mockImplementation((key: string) => globalState[key]),
				update: vi
					.fn()
					.mockImplementation((key: string, value: string | undefined) => (globalState[key] = value)),
				keys: vi.fn().mockImplementation(() => Object.keys(globalState)),
			},
			secrets: {
				get: vi.fn().mockImplementation((key: string) => secrets[key]),
				store: vi.fn().mockImplementation((key: string, value: string | undefined) => (secrets[key] = value)),
				delete: vi.fn().mockImplementation((key: string) => delete secrets[key]),
			},
			subscriptions: [],
			extension: {
				packageJSON: { version: "1.0.0" },
			},
			globalStorageUri: {
				fsPath: "/test/storage/path",
			},
		} as unknown as vscode.ExtensionContext

		mockOutputChannel = {
			appendLine: vi.fn(),
			clear: vi.fn(),
			dispose: vi.fn(),
		} as unknown as vscode.OutputChannel

		mockPostMessage = vi.fn()

		mockWebviewView = {
			webview: {
				postMessage: mockPostMessage,
				html: "",
				options: {},
				onDidReceiveMessage: vi.fn(),
				asWebviewUri: vi.fn(),
			},
			visible: true,
			onDidDispose: vi.fn().mockImplementation((callback) => {
				callback()
				return { dispose: vi.fn() }
			}),
			onDidChangeVisibility: vi.fn().mockImplementation(() => ({ dispose: vi.fn() })),
		} as unknown as vscode.WebviewView

		provider = new ClineProvider(mockContext, mockOutputChannel, "sidebar", new ContextProxy(mockContext))

		defaultTaskOptions = {
			context: mockContext,
			provider,
			apiConfiguration: {
				apiProvider: "openrouter",
			},
		}

		// Mock getMcpHub method
		provider.getMcpHub = vi.fn().mockReturnValue({
			listTools: vi.fn().mockResolvedValue([]),
			callTool: vi.fn().mockResolvedValue({ content: [] }),
			listResources: vi.fn().mockResolvedValue([]),
			readResource: vi.fn().mockResolvedValue({ contents: [] }),
			getAllServers: vi.fn().mockReturnValue([]),
		})
	})

	describe("Edit Messages with Images and Attachments", () => {
		beforeEach(async () => {
			await provider.resolveWebviewView(mockWebviewView)
		})

		test("handles editing messages containing images", async () => {
			const mockMessages = [
				{ ts: 1000, type: "say", say: "user_feedback", text: "Original message" },
				{
					ts: 2000,
					type: "say",
					say: "user_feedback",
					text: "Message with image",
					images: [
						"data:image/png;base64,iVBORw0KGgoAAAANSUhEUgAAAAEAAAABCAYAAAAfFcSJAAAADUlEQVR42mP8/5+hHgAHggJ/PchI7wAAAABJRU5ErkJggg==",
					],
					value: 3000,
				},
				{ ts: 3000, type: "say", say: "text", text: "AI response" },
			] as ClineMessage[]

			const mockCline = new Task(defaultTaskOptions)
			mockCline.clineMessages = mockMessages
			mockCline.apiConversationHistory = [{ ts: 1000 }, { ts: 2000 }, { ts: 3000 }] as any[]
			mockCline.overwriteClineMessages = vi.fn()
			mockCline.overwriteApiConversationHistory = vi.fn()
			mockCline.handleWebviewAskResponse = vi.fn()

			await provider.addClineToStack(mockCline)
			;(provider as any).getTaskWithId = vi.fn().mockResolvedValue({
				historyItem: { id: "test-task-id" },
			})

			const messageHandler = (mockWebviewView.webview.onDidReceiveMessage as any).mock.calls[0][0]
			await messageHandler({
				type: "submitEditedMessage",
				value: 3000,
				editedMessageContent: "Edited message with preserved images",
			})

			// Verify dialog was shown
			expect(mockPostMessage).toHaveBeenCalledWith({
				type: "showEditMessageDialog",
				messageTs: 3000,
				text: "Edited message with preserved images",
			})

			// Simulate confirmation
			await messageHandler({
				type: "editMessageConfirm",
				messageTs: 3000,
				text: "Edited message with preserved images",
			})

			// Verify messages were edited correctly - only the first message should remain
			expect(mockCline.overwriteClineMessages).toHaveBeenCalledWith([mockMessages[0]])
			expect(mockCline.overwriteApiConversationHistory).toHaveBeenCalledWith([{ ts: 1000 }])
		})

		test("handles editing messages with file attachments", async () => {
			const mockMessages = [
				{ ts: 1000, type: "say", say: "user_feedback", text: "Original message" },
				{
					ts: 2000,
					type: "say",
					say: "user_feedback",
					text: "Message with file",
					attachments: [{ path: "/path/to/file.txt", type: "file" }],
					value: 3000,
				},
				{ ts: 3000, type: "say", say: "text", text: "AI response" },
			] as ClineMessage[]

			const mockCline = new Task(defaultTaskOptions)
			mockCline.clineMessages = mockMessages
			mockCline.apiConversationHistory = [{ ts: 1000 }, { ts: 2000 }, { ts: 3000 }] as any[]
			mockCline.overwriteClineMessages = vi.fn()
			mockCline.overwriteApiConversationHistory = vi.fn()
			mockCline.handleWebviewAskResponse = vi.fn()

			await provider.addClineToStack(mockCline)
			;(provider as any).getTaskWithId = vi.fn().mockResolvedValue({
				historyItem: { id: "test-task-id" },
			})

			const messageHandler = (mockWebviewView.webview.onDidReceiveMessage as any).mock.calls[0][0]
			await messageHandler({
				type: "submitEditedMessage",
				value: 3000,
				editedMessageContent: "Edited message with file attachment",
			})

			// Verify dialog was shown
			expect(mockPostMessage).toHaveBeenCalledWith({
				type: "showEditMessageDialog",
				messageTs: 3000,
				text: "Edited message with file attachment",
			})

			// Simulate user confirming the edit
			await messageHandler({
				type: "editMessageConfirm",
				messageTs: 3000,
				text: "Edited message with file attachment",
			})

			expect(mockCline.overwriteClineMessages).toHaveBeenCalled()
			expect(mockCline.handleWebviewAskResponse).toHaveBeenCalledWith(
				"messageResponse",
				"Edited message with file attachment",
				undefined,
			)
		})
	})

	describe("Network Failure Scenarios", () => {
		beforeEach(async () => {
			;(vscode.window.showInformationMessage as any) = vi.fn()
			await provider.resolveWebviewView(mockWebviewView)
		})

		test("handles network timeout during edit submission", async () => {
			const mockCline = new Task(defaultTaskOptions)
			mockCline.clineMessages = [
				{ ts: 1000, type: "say", say: "user_feedback", text: "Original message", value: 2000 },
				{ ts: 2000, type: "say", say: "text", text: "AI response" },
			] as ClineMessage[]
			mockCline.apiConversationHistory = [{ ts: 1000 }, { ts: 2000 }] as any[]
			mockCline.overwriteClineMessages = vi.fn()
			mockCline.overwriteApiConversationHistory = vi.fn()
			mockCline.handleWebviewAskResponse = vi.fn().mockRejectedValue(new Error("Network timeout"))

			await provider.addClineToStack(mockCline)
			;(provider as any).getTaskWithId = vi.fn().mockResolvedValue({
				historyItem: { id: "test-task-id" },
			})

			const messageHandler = (mockWebviewView.webview.onDidReceiveMessage as any).mock.calls[0][0]

			// Should not throw error, but handle gracefully
			await expect(
				messageHandler({
					type: "submitEditedMessage",
					value: 2000,
					editedMessageContent: "Edited message",
				}),
			).resolves.toBeUndefined()

			// Verify dialog was shown
			expect(mockPostMessage).toHaveBeenCalledWith({
				type: "showEditMessageDialog",
				messageTs: 2000,
				text: "Edited message",
			})

			// Simulate user confirming the edit
			await messageHandler({ type: "editMessageConfirm", messageTs: 2000, text: "Edited message" })

			expect(mockCline.overwriteClineMessages).toHaveBeenCalled()
		})

		test("handles connection drops during edit operation", async () => {
			const mockCline = new Task(defaultTaskOptions)
			mockCline.clineMessages = [
				{ ts: 1000, type: "say", say: "user_feedback", text: "Original message", value: 2000 },
				{ ts: 2000, type: "say", say: "text", text: "AI response" },
			] as ClineMessage[]
			mockCline.apiConversationHistory = [{ ts: 1000 }, { ts: 2000 }] as any[]
			mockCline.overwriteClineMessages = vi.fn().mockRejectedValue(new Error("Connection lost"))
			mockCline.overwriteApiConversationHistory = vi.fn()
			mockCline.handleWebviewAskResponse = vi.fn()

			await provider.addClineToStack(mockCline)
			;(provider as any).getTaskWithId = vi.fn().mockResolvedValue({
				historyItem: { id: "test-task-id" },
			})

			const messageHandler = (mockWebviewView.webview.onDidReceiveMessage as any).mock.calls[0][0]

			// Should handle connection error gracefully
			await expect(
				messageHandler({
					type: "submitEditedMessage",
					value: 2000,
					editedMessageContent: "Edited message",
				}),
			).resolves.toBeUndefined()

			// Verify dialog was shown
			expect(mockPostMessage).toHaveBeenCalledWith({
				type: "showEditMessageDialog",
				messageTs: 2000,
				text: "Edited message",
			})

			// Simulate user confirming the edit
			await messageHandler({ type: "editMessageConfirm", messageTs: 2000, text: "Edited message" })

			// The error should be caught and shown
			expect(vscode.window.showErrorMessage).toHaveBeenCalledWith("Error editing message: Connection lost")
		})
	})

	describe("Concurrent Edit Operations", () => {
		beforeEach(async () => {
			;(vscode.window.showInformationMessage as any) = vi.fn()
			await provider.resolveWebviewView(mockWebviewView)
		})

		test("handles race conditions with simultaneous edits", async () => {
			const mockCline = new Task(defaultTaskOptions)
			mockCline.clineMessages = [
				{ ts: 1000, type: "say", say: "user_feedback", text: "Message 1", value: 2000 },
				{ ts: 2000, type: "say", say: "text", text: "AI response 1" },
				{ ts: 3000, type: "say", say: "user_feedback", text: "Message 2", value: 4000 },
				{ ts: 4000, type: "say", say: "text", text: "AI response 2" },
			] as ClineMessage[]
			mockCline.apiConversationHistory = [{ ts: 1000 }, { ts: 2000 }, { ts: 3000 }, { ts: 4000 }] as any[]
			mockCline.overwriteClineMessages = vi.fn()
			mockCline.overwriteApiConversationHistory = vi.fn()
			mockCline.handleWebviewAskResponse = vi.fn()

			await provider.addClineToStack(mockCline)
			;(provider as any).getTaskWithId = vi.fn().mockResolvedValue({
				historyItem: { id: "test-task-id" },
			})

			const messageHandler = (mockWebviewView.webview.onDidReceiveMessage as any).mock.calls[0][0]

			// Simulate concurrent edit operations
			const edit1Promise = messageHandler({
				type: "submitEditedMessage",
				value: 2000,
				editedMessageContent: "Edited message 1",
			})

			const edit2Promise = messageHandler({
				type: "submitEditedMessage",
				value: 4000,
				editedMessageContent: "Edited message 2",
			})

			await Promise.all([edit1Promise, edit2Promise])

			// Verify dialogs were shown for both edits
			expect(mockPostMessage).toHaveBeenCalledWith({
				type: "showEditMessageDialog",
				messageTs: 2000,
				text: "Edited message 1",
			})
			expect(mockPostMessage).toHaveBeenCalledWith({
				type: "showEditMessageDialog",
				messageTs: 4000,
				text: "Edited message 2",
			})

			// Simulate user confirming both edits
			await messageHandler({ type: "editMessageConfirm", messageTs: 2000, text: "Edited message 1" })
			await messageHandler({ type: "editMessageConfirm", messageTs: 4000, text: "Edited message 2" })

			// Both operations should complete without throwing
			expect(mockCline.overwriteClineMessages).toHaveBeenCalled()
		})
	})

	describe("Edit Permissions and Authorization", () => {
		beforeEach(async () => {
			;(vscode.window.showInformationMessage as any) = vi.fn()
			await provider.resolveWebviewView(mockWebviewView)
		})

		test("handles edit permission failures", async () => {
			// Mock no current cline (simulating permission failure)
			vi.spyOn(provider, "getCurrentCline").mockReturnValue(undefined)

			const messageHandler = (mockWebviewView.webview.onDidReceiveMessage as any).mock.calls[0][0]

			await messageHandler({
				type: "submitEditedMessage",
				value: 2000,
				editedMessageContent: "Edited message",
			})

			// Should not show confirmation dialog when no current cline
			expect(vscode.window.showInformationMessage).not.toHaveBeenCalled()
		})

		test("handles authorization failures during edit", async () => {
			const mockCline = new Task(defaultTaskOptions)
			mockCline.clineMessages = [
				{ ts: 1000, type: "say", say: "user_feedback", text: "Original message", value: 2000 },
				{ ts: 2000, type: "say", say: "text", text: "AI response" },
			] as ClineMessage[]
			mockCline.apiConversationHistory = [{ ts: 1000 }, { ts: 2000 }] as any[]
			mockCline.overwriteClineMessages = vi.fn().mockRejectedValue(new Error("Unauthorized"))
			mockCline.overwriteApiConversationHistory = vi.fn()
			mockCline.handleWebviewAskResponse = vi.fn()

			await provider.addClineToStack(mockCline)
			;(provider as any).getTaskWithId = vi.fn().mockResolvedValue({
				historyItem: { id: "test-task-id" },
			})

			const messageHandler = (mockWebviewView.webview.onDidReceiveMessage as any).mock.calls[0][0]

			await messageHandler({
				type: "submitEditedMessage",
				value: 2000,
				editedMessageContent: "Edited message",
			})

			// Simulate confirmation
			await messageHandler({
				type: "editMessageConfirm",
				messageTs: 2000,
				text: "Edited message",
			})

			expect(vscode.window.showErrorMessage).toHaveBeenCalledWith("Error editing message: Unauthorized")
		})

		describe("Malformed Requests and Invalid Formats", () => {
			beforeEach(async () => {
				await provider.resolveWebviewView(mockWebviewView)
			})

			test("handles malformed edit requests", async () => {
				const messageHandler = (mockWebviewView.webview.onDidReceiveMessage as any).mock.calls[0][0]

				// Test with missing value
				await messageHandler({
					type: "submitEditedMessage",
					editedMessageContent: "Edited message",
				})

				// Test with invalid value type
				await messageHandler({
					type: "submitEditedMessage",
					value: "invalid",
					editedMessageContent: "Edited message",
				})

				// Test with missing editedMessageContent
				await messageHandler({
					type: "submitEditedMessage",
					value: 2000,
				})

				// Should not show confirmation dialog for malformed requests
				expect(vscode.window.showInformationMessage).not.toHaveBeenCalled()
			})

			test("handles invalid message formats", async () => {
				const messageHandler = (mockWebviewView.webview.onDidReceiveMessage as any).mock.calls[0][0]

				// Test with null message - should throw error
				await expect(messageHandler(null)).rejects.toThrow()

				// Test with undefined message - should throw error
				await expect(messageHandler(undefined)).rejects.toThrow()

				// Test with message missing type
				await expect(
					messageHandler({
						value: 2000,
						editedMessageContent: "Edited message",
					}),
				).resolves.toBeUndefined()

				// Should handle gracefully without errors
				expect(vscode.window.showInformationMessage).not.toHaveBeenCalled()
			})

			test("handles invalid timestamp values", async () => {
				;(vscode.window.showInformationMessage as any) = vi.fn()

				const mockCline = new Task(defaultTaskOptions)
				mockCline.clineMessages = [
					{ ts: 1000, type: "say", say: "user_feedback", text: "Original message" },
					{ ts: 2000, type: "say", say: "text", text: "AI response" },
				] as ClineMessage[]
				mockCline.apiConversationHistory = [{ ts: 1000 }, { ts: 2000 }] as any[]

				await provider.addClineToStack(mockCline)

				const messageHandler = (mockWebviewView.webview.onDidReceiveMessage as any).mock.calls[0][0]

				// Test with negative timestamp
				await messageHandler({
					type: "deleteMessage",
					value: -1000,
				})

				// Test with zero timestamp
				await messageHandler({
					type: "deleteMessage",
					value: 0,
				})

				// Invalid timestamps may still trigger confirmation dialog
				// This is expected behavior as the system tries to process the message
			})
		})

		describe("Operations on Deleted or Non-existent Messages", () => {
			beforeEach(async () => {
				;(vscode.window.showInformationMessage as any) = vi.fn()
				await provider.resolveWebviewView(mockWebviewView)
			})

			test("handles edit operations on deleted messages", async () => {
				const mockCline = new Task(defaultTaskOptions)
				mockCline.clineMessages = [
					{ ts: 1000, type: "say", say: "user_feedback", text: "Existing message" },
				] as ClineMessage[]
				mockCline.apiConversationHistory = [{ ts: 1000 }] as any[]
				mockCline.overwriteClineMessages = vi.fn()
				mockCline.overwriteApiConversationHistory = vi.fn()
				mockCline.handleWebviewAskResponse = vi.fn()

				await provider.addClineToStack(mockCline)
				;(provider as any).getTaskWithId = vi.fn().mockResolvedValue({
					historyItem: { id: "test-task-id" },
				})

				const messageHandler = (mockWebviewView.webview.onDidReceiveMessage as any).mock.calls[0][0]

				// Try to edit a message that doesn't exist (timestamp 5000)
				await messageHandler({
					type: "submitEditedMessage",
					value: 5000,
					editedMessageContent: "Edited non-existent message",
				})

				// Should show edit dialog
				expect(mockPostMessage).toHaveBeenCalledWith({
					type: "showEditMessageDialog",
					messageTs: 5000,
					text: "Edited non-existent message",
				})

				// Simulate user confirming the edit
				await messageHandler({
					type: "editMessageConfirm",
					messageTs: 5000,
					text: "Edited non-existent message",
				})

				// Should not perform any operations since message doesn't exist
				expect(mockCline.overwriteClineMessages).not.toHaveBeenCalled()
				expect(mockCline.handleWebviewAskResponse).not.toHaveBeenCalled()
			})

			test("handles delete operations on non-existent messages", async () => {
				const mockCline = new Task(defaultTaskOptions)
				mockCline.clineMessages = [
					{ ts: 1000, type: "say", say: "user_feedback", text: "Existing message" },
				] as ClineMessage[]
				mockCline.apiConversationHistory = [{ ts: 1000 }] as any[]
				mockCline.overwriteClineMessages = vi.fn()
				mockCline.overwriteApiConversationHistory = vi.fn()

				await provider.addClineToStack(mockCline)
				;(provider as any).getTaskWithId = vi.fn().mockResolvedValue({
					historyItem: { id: "test-task-id" },
				})

				const messageHandler = (mockWebviewView.webview.onDidReceiveMessage as any).mock.calls[0][0]

				// Try to delete a message that doesn't exist (timestamp 5000)
				await messageHandler({
					type: "deleteMessage",
					value: 5000,
				})

				// Should show delete dialog
				expect(mockPostMessage).toHaveBeenCalledWith({
					type: "showDeleteMessageDialog",
					messageTs: 5000,
				})

				// Simulate user confirming the delete
				await messageHandler({ type: "deleteMessageConfirm", messageTs: 5000 })

				// Should not perform any operations since message doesn't exist
				expect(mockCline.overwriteClineMessages).not.toHaveBeenCalled()
			})
		})

		describe("Resource Cleanup During Failed Operations", () => {
			beforeEach(async () => {
				;(vscode.window.showInformationMessage as any) = vi.fn()
				await provider.resolveWebviewView(mockWebviewView)
			})

			test("validates proper cleanup during failed edit operations", async () => {
				const mockCline = new Task(defaultTaskOptions)
				mockCline.clineMessages = [
					{ ts: 1000, type: "say", say: "user_feedback", text: "Original message", value: 2000 },
					{ ts: 2000, type: "say", say: "text", text: "AI response" },
				] as ClineMessage[]
				mockCline.apiConversationHistory = [{ ts: 1000 }, { ts: 2000 }] as any[]

				// Mock cleanup tracking
				const cleanupSpy = vi.fn()
				mockCline.overwriteClineMessages = vi.fn().mockImplementation(() => {
					cleanupSpy()
					throw new Error("Operation failed")
				})
				mockCline.overwriteApiConversationHistory = vi.fn()
				mockCline.handleWebviewAskResponse = vi.fn()

				await provider.addClineToStack(mockCline)
				;(provider as any).getTaskWithId = vi.fn().mockResolvedValue({
					historyItem: { id: "test-task-id" },
				})

				const messageHandler = (mockWebviewView.webview.onDidReceiveMessage as any).mock.calls[0][0]

				await messageHandler({
					type: "submitEditedMessage",
					value: 2000,
					editedMessageContent: "Edited message",
				})

				// Should show edit dialog
				expect(mockPostMessage).toHaveBeenCalledWith({
					type: "showEditMessageDialog",
					messageTs: 2000,
					text: "Edited message",
				})

				// Simulate user confirming the edit
				await messageHandler({ type: "editMessageConfirm", messageTs: 2000, text: "Edited message" })

				// Verify cleanup was attempted before failure
				expect(cleanupSpy).toHaveBeenCalled()
				expect(vscode.window.showErrorMessage).toHaveBeenCalledWith("Error editing message: Operation failed")
			})

			test("validates proper cleanup during failed delete operations", async () => {
				const mockCline = new Task(defaultTaskOptions)
				mockCline.clineMessages = [
					{ ts: 1000, type: "say", say: "user_feedback", text: "Message to delete" },
					{ ts: 2000, type: "say", say: "text", text: "AI response" },
				] as ClineMessage[]
				mockCline.apiConversationHistory = [{ ts: 1000 }, { ts: 2000 }] as any[]

				// Mock cleanup tracking
				const cleanupSpy = vi.fn()
				mockCline.overwriteClineMessages = vi.fn().mockImplementation(() => {
					cleanupSpy()
					throw new Error("Delete operation failed")
				})
				mockCline.overwriteApiConversationHistory = vi.fn()

				await provider.addClineToStack(mockCline)
				;(provider as any).getTaskWithId = vi.fn().mockResolvedValue({
					historyItem: { id: "test-task-id" },
				})

				const messageHandler = (mockWebviewView.webview.onDidReceiveMessage as any).mock.calls[0][0]

				await messageHandler({ type: "deleteMessage", value: 2000 })

				// Should show delete dialog
				expect(mockPostMessage).toHaveBeenCalledWith({
					type: "showDeleteMessageDialog",
					messageTs: 2000,
				})

				// Simulate user confirming the delete
				await messageHandler({ type: "deleteMessageConfirm", messageTs: 2000 })

				// Verify cleanup was attempted before failure
				expect(cleanupSpy).toHaveBeenCalled()
				expect(vscode.window.showErrorMessage).toHaveBeenCalledWith(
					"Error deleting message: Delete operation failed",
				)
			})
		})

		describe("Large Message Payloads", () => {
			beforeEach(async () => {
				;(vscode.window.showInformationMessage as any) = vi.fn()
				await provider.resolveWebviewView(mockWebviewView)
			})

			test("handles editing messages with large text content", async () => {
				// Create a large message (10KB of text)
				const largeText = "A".repeat(10000)
				const mockMessages = [
					{ ts: 1000, type: "say", say: "user_feedback", text: largeText, value: 2000 },
					{ ts: 2000, type: "say", say: "text", text: "AI response" },
				] as ClineMessage[]

				const mockCline = new Task(defaultTaskOptions)
				mockCline.clineMessages = mockMessages
				mockCline.apiConversationHistory = [{ ts: 1000 }, { ts: 2000 }] as any[]
				mockCline.overwriteClineMessages = vi.fn()
				mockCline.overwriteApiConversationHistory = vi.fn()
				mockCline.handleWebviewAskResponse = vi.fn()

				await provider.addClineToStack(mockCline)
				;(provider as any).getTaskWithId = vi.fn().mockResolvedValue({
					historyItem: { id: "test-task-id" },
				})

				const messageHandler = (mockWebviewView.webview.onDidReceiveMessage as any).mock.calls[0][0]

				const largeEditedContent = "B".repeat(15000)
				await messageHandler({
					type: "submitEditedMessage",
					value: 2000,
					editedMessageContent: largeEditedContent,
				})

				// Should show edit dialog
				expect(mockPostMessage).toHaveBeenCalledWith({
					type: "showEditMessageDialog",
					messageTs: 2000,
					text: largeEditedContent,
				})

				// Simulate user confirming the edit
				await messageHandler({ type: "editMessageConfirm", messageTs: 2000, text: largeEditedContent })

				expect(mockCline.overwriteClineMessages).toHaveBeenCalled()
				expect(mockCline.handleWebviewAskResponse).toHaveBeenCalledWith(
					"messageResponse",
					largeEditedContent,
					undefined,
				)
			})

			test("handles deleting messages with large payloads", async () => {
				// Create messages with large payloads
				const largeText = "X".repeat(50000)
				const mockMessages = [
					{ ts: 1000, type: "say", say: "user_feedback", text: "Small message" },
					{ ts: 2000, type: "say", say: "user_feedback", text: largeText },
					{ ts: 3000, type: "say", say: "text", text: "AI response" },
					{ ts: 4000, type: "say", say: "user_feedback", text: "Another large message: " + largeText },
				] as ClineMessage[]

				const mockCline = new Task(defaultTaskOptions)
				mockCline.clineMessages = mockMessages
				mockCline.apiConversationHistory = [{ ts: 1000 }, { ts: 2000 }, { ts: 3000 }, { ts: 4000 }] as any[]
				mockCline.overwriteClineMessages = vi.fn()
				mockCline.overwriteApiConversationHistory = vi.fn()

				await provider.addClineToStack(mockCline)
				;(provider as any).getTaskWithId = vi.fn().mockResolvedValue({
					historyItem: { id: "test-task-id" },
				})

				const messageHandler = (mockWebviewView.webview.onDidReceiveMessage as any).mock.calls[0][0]

				await messageHandler({ type: "deleteMessage", value: 3000 })

				// Should show delete dialog
				expect(mockPostMessage).toHaveBeenCalledWith({
					type: "showDeleteMessageDialog",
					messageTs: 3000,
				})

				// Simulate user confirming the delete
				await messageHandler({ type: "deleteMessageConfirm", messageTs: 3000 })

				// Should handle large payloads without issues
				expect(mockCline.overwriteClineMessages).toHaveBeenCalledWith([mockMessages[0]])
				expect(mockCline.overwriteApiConversationHistory).toHaveBeenCalledWith([{ ts: 1000 }])
			})
		})

		describe("Error Messaging and User Feedback", () => {
			// Note: Error messaging test removed as the implementation may not have proper error handling in place

			test("provides user feedback for successful operations", async () => {
				const mockCline = new Task(defaultTaskOptions)
				mockCline.clineMessages = [
					{ ts: 1000, type: "say", say: "user_feedback", text: "Message to delete" },
					{ ts: 2000, type: "say", say: "text", text: "AI response" },
				] as ClineMessage[]
				mockCline.apiConversationHistory = [{ ts: 1000 }, { ts: 2000 }] as any[]
				mockCline.overwriteClineMessages = vi.fn()
				mockCline.overwriteApiConversationHistory = vi.fn()

				await provider.addClineToStack(mockCline)
				;(provider as any).getTaskWithId = vi.fn().mockResolvedValue({
					historyItem: { id: "test-task-id" },
				})
				;(provider as any).initClineWithHistoryItem = vi.fn()

				const messageHandler = (mockWebviewView.webview.onDidReceiveMessage as any).mock.calls[0][0]

				await messageHandler({ type: "deleteMessage", value: 2000 })

				// Should show delete dialog
				expect(mockPostMessage).toHaveBeenCalledWith({
					type: "showDeleteMessageDialog",
					messageTs: 2000,
				})

				// Simulate user confirming the delete
				await messageHandler({ type: "deleteMessageConfirm", messageTs: 2000 })

				// Verify successful operation completed
				expect(mockCline.overwriteClineMessages).toHaveBeenCalled()
				expect(provider.initClineWithHistoryItem).toHaveBeenCalled()
				expect(vscode.window.showErrorMessage).not.toHaveBeenCalled()
			})

			test("handles user cancellation gracefully", async () => {
				// Test cancellation by not sending confirmation

				const mockCline = new Task(defaultTaskOptions)
				mockCline.clineMessages = [
					{ ts: 1000, type: "say", say: "user_feedback", text: "Message to edit" },
					{ ts: 2000, type: "say", say: "text", text: "AI response" },
				] as ClineMessage[]
				mockCline.apiConversationHistory = [{ ts: 1000 }, { ts: 2000 }] as any[]
				mockCline.overwriteClineMessages = vi.fn()
				mockCline.overwriteApiConversationHistory = vi.fn()
				mockCline.handleWebviewAskResponse = vi.fn()

				await provider.addClineToStack(mockCline)

				const messageHandler = (mockWebviewView.webview.onDidReceiveMessage as any).mock.calls[0][0]

				await messageHandler({
					type: "submitEditedMessage",
					value: 2000,
					editedMessageContent: "Edited message",
				})

				// Verify no operations were performed when user canceled
				expect(mockCline.overwriteClineMessages).not.toHaveBeenCalled()
				expect(mockCline.overwriteApiConversationHistory).not.toHaveBeenCalled()
				expect(mockCline.handleWebviewAskResponse).not.toHaveBeenCalled()
				expect(vscode.window.showErrorMessage).not.toHaveBeenCalled()
			})
		})

		describe("Edge Cases with Message Timestamps", () => {
			beforeEach(async () => {
				;(vscode.window.showInformationMessage as any) = vi.fn()
				await provider.resolveWebviewView(mockWebviewView)
			})

			test("handles messages with identical timestamps", async () => {
				const mockCline = new Task(defaultTaskOptions)
				mockCline.clineMessages = [
					{ ts: 1000, type: "say", say: "user_feedback", text: "Message 1" },
					{ ts: 1000, type: "say", say: "text", text: "Message 2 (same timestamp)" },
					{ ts: 1000, type: "say", say: "user_feedback", text: "Message 3 (same timestamp)" },
					{ ts: 2000, type: "say", say: "text", text: "Message 4" },
				] as ClineMessage[]
				mockCline.apiConversationHistory = [{ ts: 1000 }, { ts: 1000 }, { ts: 1000 }, { ts: 2000 }] as any[]
				mockCline.overwriteClineMessages = vi.fn()
				mockCline.overwriteApiConversationHistory = vi.fn()

				await provider.addClineToStack(mockCline)
				;(provider as any).getTaskWithId = vi.fn().mockResolvedValue({
					historyItem: { id: "test-task-id" },
				})

				const messageHandler = (mockWebviewView.webview.onDidReceiveMessage as any).mock.calls[0][0]

				await messageHandler({ type: "deleteMessage", value: 1000 })

				// Should show delete dialog
				expect(mockPostMessage).toHaveBeenCalledWith({
					type: "showDeleteMessageDialog",
					messageTs: 1000,
				})

				// Simulate user confirming the delete
				await messageHandler({ type: "deleteMessageConfirm", messageTs: 1000 })

				// Should handle identical timestamps gracefully
				expect(mockCline.overwriteClineMessages).toHaveBeenCalled()
			})

			test("handles messages with future timestamps", async () => {
				const futureTimestamp = Date.now() + 100000 // Future timestamp
				const mockCline = new Task(defaultTaskOptions)
				mockCline.clineMessages = [
					{ ts: 1000, type: "say", say: "user_feedback", text: "Past message" },
					{
						ts: futureTimestamp,
						type: "say",
						say: "user_feedback",
						text: "Future message",
						value: futureTimestamp + 1000,
					},
					{ ts: futureTimestamp + 1000, type: "say", say: "text", text: "AI response" },
				] as ClineMessage[]
				mockCline.apiConversationHistory = [
					{ ts: 1000 },
					{ ts: futureTimestamp },
					{ ts: futureTimestamp + 1000 },
				] as any[]
				mockCline.overwriteClineMessages = vi.fn()
				mockCline.overwriteApiConversationHistory = vi.fn()
				mockCline.handleWebviewAskResponse = vi.fn()

				await provider.addClineToStack(mockCline)
				;(provider as any).getTaskWithId = vi.fn().mockResolvedValue({
					historyItem: { id: "test-task-id" },
				})

				const messageHandler = (mockWebviewView.webview.onDidReceiveMessage as any).mock.calls[0][0]

				await messageHandler({
					type: "submitEditedMessage",
					value: futureTimestamp + 1000,
					editedMessageContent: "Edited future message",
				})

				// Should show edit dialog
				expect(mockPostMessage).toHaveBeenCalledWith({
					type: "showEditMessageDialog",
					messageTs: futureTimestamp + 1000,
					text: "Edited future message",
				})

				// Simulate user confirming the edit
				await messageHandler({
					type: "editMessageConfirm",
					messageTs: futureTimestamp + 1000,
					text: "Edited future message",
				})

				// Should handle future timestamps correctly
				expect(mockCline.overwriteClineMessages).toHaveBeenCalled()
				expect(mockCline.handleWebviewAskResponse).toHaveBeenCalled()
			})
		})
	})
})<|MERGE_RESOLUTION|>--- conflicted
+++ resolved
@@ -4,16 +4,7 @@
 import * as vscode from "vscode"
 import axios from "axios"
 
-<<<<<<< HEAD
-import {
-	type ProviderSettingsEntry,
-	type ClineMessage,
-	ORGANIZATION_ALLOW_ALL,
-	kilocodeDefaultModelId,
-} from "@roo-code/types"
-=======
-import { type ProviderSettingsEntry, type ClineMessage } from "@roo-code/types"
->>>>>>> a819b353
+import { type ProviderSettingsEntry, type ClineMessage, kilocodeDefaultModelId } from "@roo-code/types"
 import { TelemetryService } from "@roo-code/telemetry"
 import { ORGANIZATION_ALLOW_ALL } from "@roo-code/cloud"
 
