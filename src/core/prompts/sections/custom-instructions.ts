import fs from "fs/promises"
import path from "path"
<<<<<<< HEAD

import { hasAnyToggles, loadEnabledRules } from "./kilo"

// kilocode_change start
let vscodeAPI: typeof import("vscode") | undefined
try {
	vscodeAPI = require("vscode")
} catch (e) {
	// In environments where 'vscode' is not available (like webview-ui build),
	// vscodeAPI will remain undefined. Notifications will not be shown.
	// This is acceptable as notifications are a progressive enhancement.
}

let hasShownNonKilocodeRulesMessage = false
// kilocode_change end

=======
import * as os from "os"
>>>>>>> db07ff56
import { Dirent } from "fs"

import { isLanguage } from "@roo-code/types"

import { LANGUAGES } from "../../../shared/language"
<<<<<<< HEAD
import { ClineRulesToggles } from "../../../shared/cline-rules" // kilocode_change
=======
import { getRooDirectoriesForCwd, getGlobalRooDirectory } from "../../../services/roo-config"
>>>>>>> db07ff56

/**
 * Safely read a file and return its trimmed content
 */
async function safeReadFile(filePath: string): Promise<string> {
	try {
		const content = await fs.readFile(filePath, "utf-8")
		return content.trim()
	} catch (err) {
		const errorCode = (err as NodeJS.ErrnoException).code
		if (!errorCode || !["ENOENT", "EISDIR"].includes(errorCode)) {
			throw err
		}
		return ""
	}
}

/**
 * Check if a directory exists
 */
async function directoryExists(dirPath: string): Promise<boolean> {
	try {
		const stats = await fs.stat(dirPath)
		return stats.isDirectory()
	} catch (err) {
		return false
	}
}

const MAX_DEPTH = 5

/**
 * Recursively resolve directory entries and collect file paths
 */
async function resolveDirectoryEntry(
	entry: Dirent,
	dirPath: string,
	filePaths: string[],
	depth: number,
): Promise<void> {
	// Avoid cyclic symlinks
	if (depth > MAX_DEPTH) {
		return
	}

	const fullPath = path.resolve(entry.parentPath || dirPath, entry.name)
	if (entry.isFile()) {
		// Regular file
		filePaths.push(fullPath)
	} else if (entry.isSymbolicLink()) {
		// Await the resolution of the symbolic link
		await resolveSymLink(fullPath, filePaths, depth + 1)
	}
}

/**
 * Recursively resolve a symbolic link and collect file paths
 */
async function resolveSymLink(fullPath: string, filePaths: string[], depth: number): Promise<void> {
	// Avoid cyclic symlinks
	if (depth > MAX_DEPTH) {
		return
	}
	try {
		// Get the symlink target
		const linkTarget = await fs.readlink(fullPath)
		// Resolve the target path (relative to the symlink location)
		const resolvedTarget = path.resolve(path.dirname(fullPath), linkTarget)

		// Check if the target is a file
		const stats = await fs.stat(resolvedTarget)
		if (stats.isFile()) {
			filePaths.push(resolvedTarget)
		} else if (stats.isDirectory()) {
			const anotherEntries = await fs.readdir(resolvedTarget, { withFileTypes: true, recursive: true })
			// Collect promises for recursive calls within the directory
			const directoryPromises: Promise<void>[] = []
			for (const anotherEntry of anotherEntries) {
				directoryPromises.push(resolveDirectoryEntry(anotherEntry, resolvedTarget, filePaths, depth + 1))
			}
			// Wait for all entries in the resolved directory to be processed
			await Promise.all(directoryPromises)
		} else if (stats.isSymbolicLink()) {
			// Handle nested symlinks by awaiting the recursive call
			await resolveSymLink(resolvedTarget, filePaths, depth + 1)
		}
	} catch (err) {
		// Skip invalid symlinks
	}
}

/**
 * Read all text files from a directory in alphabetical order
 */
async function readTextFilesFromDirectory(dirPath: string): Promise<Array<{ filename: string; content: string }>> {
	try {
		const entries = await fs.readdir(dirPath, { withFileTypes: true, recursive: true })

		// Process all entries - regular files and symlinks that might point to files
		const filePaths: string[] = []
		// Collect promises for the initial resolution calls
		const initialPromises: Promise<void>[] = []

		for (const entry of entries) {
			initialPromises.push(resolveDirectoryEntry(entry, dirPath, filePaths, 0))
		}

		// Wait for all asynchronous operations (including recursive ones) to complete
		await Promise.all(initialPromises)

		const fileContents = await Promise.all(
			filePaths.map(async (file) => {
				try {
					// Check if it's a file (not a directory)
					const stats = await fs.stat(file)
					if (stats.isFile()) {
						const content = await safeReadFile(file)
						return { filename: file, content }
					}
					return null
				} catch (err) {
					return null
				}
			}),
		)

		// Filter out null values (directories or failed reads)
		return fileContents.filter((item): item is { filename: string; content: string } => item !== null)
	} catch (err) {
		return []
	}
}

/**
 * Format content from multiple files with filenames as headers
 */
function formatDirectoryContent(dirPath: string, files: Array<{ filename: string; content: string }>): string {
	if (files.length === 0) return ""

	return files
		.map((file) => {
			return `# Rules from ${file.filename}:\n${file.content}`
		})
		.join("\n\n")
}

/**
<<<<<<< HEAD
 * Load rule files from the specified directory
 * kilocode_change: this function is only called when the user doesn't have any rules toggles stored yet
 */
export async function loadRuleFiles(cwd: string): Promise<string> {
	// kilocode_change start: add kilocode directory, leave fallback to roo directory
	// Check for .kilocode/rules/ directory
	const kilocodeRulesDir = path.join(cwd, ".kilocode", "rules")
	if (await directoryExists(kilocodeRulesDir)) {
		const files = await readTextFilesFromDirectory(kilocodeRulesDir)
		if (files.length > 0) {
			return formatDirectoryContent(kilocodeRulesDir, files)
		}
	}
	// kilocode_change end

	// Check for .roo/rules/ directory as fallback
	const rooRulesDir = path.join(cwd, ".roo", "rules")
	if (await directoryExists(rooRulesDir)) {
		const files = await readTextFilesFromDirectory(rooRulesDir)
		if (files.length > 0) {
			if (vscodeAPI && !hasShownNonKilocodeRulesMessage) {
				// kilocode_change: show message to move to .kilocode/rules/
				vscodeAPI.window.showWarningMessage(
					`Loading non-Kilocode rules from ${rooRulesDir}, consider moving to .kilocode/rules/`,
				)
				hasShownNonKilocodeRulesMessage = true
			} // kilocode_change end
			return formatDirectoryContent(rooRulesDir, files)
		}
	}

	// Fall back to existing behavior
	const ruleFiles = [".kilocoderules", ".roorules", ".clinerules"]
=======
 * Load rule files from global and project-local directories
 * Global rules are loaded first, then project-local rules which can override global ones
 */
export async function loadRuleFiles(cwd: string): Promise<string> {
	const rules: string[] = []
	const rooDirectories = getRooDirectoriesForCwd(cwd)

	// Check for .roo/rules/ directories in order (global first, then project-local)
	for (const rooDir of rooDirectories) {
		const rulesDir = path.join(rooDir, "rules")
		if (await directoryExists(rulesDir)) {
			const files = await readTextFilesFromDirectory(rulesDir)
			if (files.length > 0) {
				const content = formatDirectoryContent(rulesDir, files)
				rules.push(content)
			}
		}
	}

	// If we found rules in .roo/rules/ directories, return them
	if (rules.length > 0) {
		return "\n" + rules.join("\n\n")
	}

	// Fall back to existing behavior for legacy .roorules/.clinerules files
	const ruleFiles = [".roorules", ".clinerules"]
>>>>>>> db07ff56

	for (const file of ruleFiles) {
		const content = await safeReadFile(path.join(cwd, file))
		if (content) {
			if (file !== ".kilocoderules" && vscodeAPI && !hasShownNonKilocodeRulesMessage) {
				// kilocode_change: show message to move to .kilocode/rules/
				vscodeAPI.window.showWarningMessage(
					`Loading non-Kilocode rules from ${file}, consider moving to .kilocode/rules/`,
				)
				hasShownNonKilocodeRulesMessage = true
			} // kilocode_change end
			return `\n# Rules from ${file}:\n${content}\n`
		}
	}

	return ""
}

export async function addCustomInstructions(
	modeCustomInstructions: string,
	globalCustomInstructions: string,
	cwd: string,
	mode: string,
	// kilocode_change begin: rule toggles
	options: {
		language?: string
		rooIgnoreInstructions?: string
		localRulesToggleState?: ClineRulesToggles
		globalRulesToggleState?: ClineRulesToggles
	} = {},
	// kilocode_change end
): Promise<string> {
	const sections = []

	// Load mode-specific rules if mode is provided
	let modeRuleContent = ""
	let usedRuleFile = ""

	if (mode) {
<<<<<<< HEAD
		// kilocode_change start: add kilocode directory, leave fallback to roo directory
		// Check for .kilocode/rules-${mode}/ directory
		const kilocodeModeRulesDir = path.join(cwd, ".kilocode", `rules-${mode}`)
		if (await directoryExists(kilocodeModeRulesDir)) {
			const files = await readTextFilesFromDirectory(kilocodeModeRulesDir)
			if (files.length > 0) {
				modeRuleContent = formatDirectoryContent(kilocodeModeRulesDir, files)
				usedRuleFile = kilocodeModeRulesDir
			}
		}
		// kilocode_change end

		// Check for .roo/rules-${mode}/ directory
		if (!modeRuleContent) {
			const rooModeRulesDir = path.join(cwd, ".roo", `rules-${mode}`)
			if (await directoryExists(rooModeRulesDir)) {
				const files = await readTextFilesFromDirectory(rooModeRulesDir)
				if (files.length > 0) {
					modeRuleContent = formatDirectoryContent(rooModeRulesDir, files)
					usedRuleFile = rooModeRulesDir
				}
			}
		}

		// If no directory exists, fall back to existing behavior
		if (!modeRuleContent) {
			const rooModeRuleFile = `.kilocoderules-${mode}`
=======
		const modeRules: string[] = []
		const rooDirectories = getRooDirectoriesForCwd(cwd)

		// Check for .roo/rules-${mode}/ directories in order (global first, then project-local)
		for (const rooDir of rooDirectories) {
			const modeRulesDir = path.join(rooDir, `rules-${mode}`)
			if (await directoryExists(modeRulesDir)) {
				const files = await readTextFilesFromDirectory(modeRulesDir)
				if (files.length > 0) {
					const content = formatDirectoryContent(modeRulesDir, files)
					modeRules.push(content)
				}
			}
		}

		// If we found mode-specific rules in .roo/rules-${mode}/ directories, use them
		if (modeRules.length > 0) {
			modeRuleContent = "\n" + modeRules.join("\n\n")
			usedRuleFile = `rules-${mode} directories`
		} else {
			// Fall back to existing behavior for legacy files
			const rooModeRuleFile = `.roorules-${mode}`
>>>>>>> db07ff56
			modeRuleContent = await safeReadFile(path.join(cwd, rooModeRuleFile))
			if (modeRuleContent) {
				usedRuleFile = rooModeRuleFile
			}
		}
	}

	// Add language preference if provided
	if (options.language) {
		const languageName = isLanguage(options.language) ? LANGUAGES[options.language] : options.language
		sections.push(
			`Language Preference:\nYou should always speak and think in the "${languageName}" (${options.language}) language unless the user gives you instructions below to do otherwise.`,
		)
	}

	// Add global instructions first
	if (typeof globalCustomInstructions === "string" && globalCustomInstructions.trim()) {
		sections.push(`Global Instructions:\n${globalCustomInstructions.trim()}`)
	}

	// Add mode-specific instructions after
	if (typeof modeCustomInstructions === "string" && modeCustomInstructions.trim()) {
		sections.push(`Mode-specific Instructions:\n${modeCustomInstructions.trim()}`)
	}

	// Add rules - include both mode-specific and generic rules if they exist
	const rules = []

	// Add mode-specific rules first if they exist
	if (modeRuleContent && modeRuleContent.trim()) {
		if (usedRuleFile.includes(path.join(".kilocode", `rules-${mode}`))) {
			rules.push(modeRuleContent.trim())
		} else {
			rules.push(`# Rules from ${usedRuleFile}:\n${modeRuleContent}`)
		}
	}

	if (options.rooIgnoreInstructions) {
		rules.push(options.rooIgnoreInstructions)
	}

	// kilocode_change start: rule toggles
	if (hasAnyToggles(options.localRulesToggleState) || hasAnyToggles(options.globalRulesToggleState)) {
		const genericRuleContent =
			(
				await loadEnabledRules(
					cwd,
					options.localRulesToggleState || {},
					options.globalRulesToggleState || {},
					directoryExists,
					readTextFilesFromDirectory,
				)
			)?.trim() ?? ""
		if (genericRuleContent) {
			rules.push(genericRuleContent)
		}
	} else {
		// Fallback to legacy function if no toggle states provided
		const genericRuleContent = (await loadRuleFiles(cwd))?.trim() ?? ""
		if (genericRuleContent) {
			rules.push(genericRuleContent)
		}
	}
	// kilocode_change end

	if (rules.length > 0) {
		sections.push(`Rules:\n\n${rules.join("\n\n")}`)
	}

	const joinedSections = sections.join("\n\n")

	return joinedSections
		? `
====

USER'S CUSTOM INSTRUCTIONS

The following additional instructions are provided by the user, and should be followed to the best of your ability without interfering with the TOOL USE guidelines.

${joinedSections}`
		: ""
}<|MERGE_RESOLUTION|>--- conflicted
+++ resolved
@@ -1,6 +1,5 @@
 import fs from "fs/promises"
 import path from "path"
-<<<<<<< HEAD
 
 import { hasAnyToggles, loadEnabledRules } from "./kilo"
 
@@ -17,26 +16,20 @@
 let hasShownNonKilocodeRulesMessage = false
 // kilocode_change end
 
-=======
-import * as os from "os"
->>>>>>> db07ff56
 import { Dirent } from "fs"
 
 import { isLanguage } from "@roo-code/types"
 
 import { LANGUAGES } from "../../../shared/language"
-<<<<<<< HEAD
 import { ClineRulesToggles } from "../../../shared/cline-rules" // kilocode_change
-=======
-import { getRooDirectoriesForCwd, getGlobalRooDirectory } from "../../../services/roo-config"
->>>>>>> db07ff56
+import { getRooDirectoriesForCwd } from "../../../services/roo-config"
 
 /**
  * Safely read a file and return its trimmed content
  */
 async function safeReadFile(filePath: string): Promise<string> {
 	try {
-		const content = await fs.readFile(filePath, "utf-8")
+		const content = (await fs.readFile(filePath, "utf-8")) ?? ""
 		return content.trim()
 	} catch (err) {
 		const errorCode = (err as NodeJS.ErrnoException).code
@@ -177,41 +170,6 @@
 }
 
 /**
-<<<<<<< HEAD
- * Load rule files from the specified directory
- * kilocode_change: this function is only called when the user doesn't have any rules toggles stored yet
- */
-export async function loadRuleFiles(cwd: string): Promise<string> {
-	// kilocode_change start: add kilocode directory, leave fallback to roo directory
-	// Check for .kilocode/rules/ directory
-	const kilocodeRulesDir = path.join(cwd, ".kilocode", "rules")
-	if (await directoryExists(kilocodeRulesDir)) {
-		const files = await readTextFilesFromDirectory(kilocodeRulesDir)
-		if (files.length > 0) {
-			return formatDirectoryContent(kilocodeRulesDir, files)
-		}
-	}
-	// kilocode_change end
-
-	// Check for .roo/rules/ directory as fallback
-	const rooRulesDir = path.join(cwd, ".roo", "rules")
-	if (await directoryExists(rooRulesDir)) {
-		const files = await readTextFilesFromDirectory(rooRulesDir)
-		if (files.length > 0) {
-			if (vscodeAPI && !hasShownNonKilocodeRulesMessage) {
-				// kilocode_change: show message to move to .kilocode/rules/
-				vscodeAPI.window.showWarningMessage(
-					`Loading non-Kilocode rules from ${rooRulesDir}, consider moving to .kilocode/rules/`,
-				)
-				hasShownNonKilocodeRulesMessage = true
-			} // kilocode_change end
-			return formatDirectoryContent(rooRulesDir, files)
-		}
-	}
-
-	// Fall back to existing behavior
-	const ruleFiles = [".kilocoderules", ".roorules", ".clinerules"]
-=======
  * Load rule files from global and project-local directories
  * Global rules are loaded first, then project-local rules which can override global ones
  */
@@ -237,8 +195,7 @@
 	}
 
 	// Fall back to existing behavior for legacy .roorules/.clinerules files
-	const ruleFiles = [".roorules", ".clinerules"]
->>>>>>> db07ff56
+	const ruleFiles = [".kilocoderules", ".roorules", ".clinerules"]
 
 	for (const file of ruleFiles) {
 		const content = await safeReadFile(path.join(cwd, file))
@@ -278,35 +235,6 @@
 	let usedRuleFile = ""
 
 	if (mode) {
-<<<<<<< HEAD
-		// kilocode_change start: add kilocode directory, leave fallback to roo directory
-		// Check for .kilocode/rules-${mode}/ directory
-		const kilocodeModeRulesDir = path.join(cwd, ".kilocode", `rules-${mode}`)
-		if (await directoryExists(kilocodeModeRulesDir)) {
-			const files = await readTextFilesFromDirectory(kilocodeModeRulesDir)
-			if (files.length > 0) {
-				modeRuleContent = formatDirectoryContent(kilocodeModeRulesDir, files)
-				usedRuleFile = kilocodeModeRulesDir
-			}
-		}
-		// kilocode_change end
-
-		// Check for .roo/rules-${mode}/ directory
-		if (!modeRuleContent) {
-			const rooModeRulesDir = path.join(cwd, ".roo", `rules-${mode}`)
-			if (await directoryExists(rooModeRulesDir)) {
-				const files = await readTextFilesFromDirectory(rooModeRulesDir)
-				if (files.length > 0) {
-					modeRuleContent = formatDirectoryContent(rooModeRulesDir, files)
-					usedRuleFile = rooModeRulesDir
-				}
-			}
-		}
-
-		// If no directory exists, fall back to existing behavior
-		if (!modeRuleContent) {
-			const rooModeRuleFile = `.kilocoderules-${mode}`
-=======
 		const modeRules: string[] = []
 		const rooDirectories = getRooDirectoriesForCwd(cwd)
 
@@ -328,8 +256,7 @@
 			usedRuleFile = `rules-${mode} directories`
 		} else {
 			// Fall back to existing behavior for legacy files
-			const rooModeRuleFile = `.roorules-${mode}`
->>>>>>> db07ff56
+			const rooModeRuleFile = `.kilocoderules-${mode}`
 			modeRuleContent = await safeReadFile(path.join(cwd, rooModeRuleFile))
 			if (modeRuleContent) {
 				usedRuleFile = rooModeRuleFile
