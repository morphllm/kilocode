--- conflicted
+++ resolved
@@ -2,15 +2,9 @@
 	"name": "kilo-code",
 	"displayName": "%extension.displayName%",
 	"description": "%extension.description%",
-<<<<<<< HEAD
 	"publisher": "kilocode",
 	"version": "4.17.0",
 	"icon": "assets/icons/logo-outline-black.png",
-=======
-	"publisher": "RooVeterinaryInc",
-	"version": "3.14.2",
-	"icon": "assets/icons/icon.png",
->>>>>>> 702e5a5b
 	"galleryBanner": {
 		"color": "#FFFFFF",
 		"theme": "light"
@@ -261,7 +255,13 @@
 				"command": "kilo-code.focusChatInput",
 				"key": "ctrl+shift+a",
 				"mac": "cmd+shift+a",
-				"when": "editorTextFocus || terminalFocus || viewFocus"
+				"when": "true"
+			},
+			{
+				"command": "kilo-code.directFocusChatInput",
+				"key": "ctrl+shift+k",
+				"mac": "cmd+shift+k",
+				"when": "true"
 			}
 		],
 		"menus": {
